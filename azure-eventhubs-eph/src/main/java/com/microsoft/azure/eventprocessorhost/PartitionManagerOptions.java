/*
 * Copyright (c) Microsoft. All rights reserved.
 * Licensed under the MIT license. See LICENSE file in the project root for full license information.
 */

package com.microsoft.azure.eventprocessorhost;

/***
 * Options affecting the operation of the partition manager within the event processor host.
 * This class is broken out separately because many of these options also affect the operation
 * of the ILeaseManager and ICheckpointManager implementations, and different implementations
 * may need to subclass and provide different options or defaults. 
 */
public class PartitionManagerOptions {
    /**
     * The default duration after which a partition lease will expire unless renewed.
     */
    public final static int DefaultLeaseDurationInSeconds = 30;

    /**
     * The default duration between lease renewals.
     */
    public final static int DefaultLeaseRenewIntervalInSeconds = 10;

    /**
     * The default timeout for checkpoint operations.
     */
    public final static int DefaultCheckpointTimeoutInSeconds = 120;

<<<<<<< HEAD
=======
    public final static int DefaultStartupScanDelayInSeconds = 30;
    public final static int DefaultFastScanIntervalInSeconds = 3;
    public final static int DefaultSlowScanIntervalInSeconds = 5;

>>>>>>> 94fe7fa2
    protected int leaseDurationInSeconds = PartitionManagerOptions.DefaultLeaseDurationInSeconds;
    protected int leaseRenewIntervalInSeconds = PartitionManagerOptions.DefaultLeaseRenewIntervalInSeconds;
    protected int checkpointTimeoutInSeconds = PartitionManagerOptions.DefaultCheckpointTimeoutInSeconds;

<<<<<<< HEAD
=======
    protected int startupScanDelayInSeconds = PartitionManagerOptions.DefaultStartupScanDelayInSeconds;
    protected int fastScanIntervalInSeconds = PartitionManagerOptions.DefaultFastScanIntervalInSeconds;
    protected int slowScanIntervalInSeconds = PartitionManagerOptions.DefaultSlowScanIntervalInSeconds;

>>>>>>> 94fe7fa2
    /***
     * The base class automatically sets members to the static defaults.
     */
    public PartitionManagerOptions() {
    }

    /**
     * Gets the duration after which a partition lease will expire unless renewed.
     * Defaults to DefaultLeaseDurationInSeconds.
     *
     * @return lease duration
     */
    public int getLeaseDurationInSeconds() {
        return this.leaseDurationInSeconds;
    }

    /**
     * Sets the duration after which a partition lease will expire unless renewed.
     * Must be greater than 0 and should not be less than the renew interval. When using the
     * default, Azure Storage-based ILeaseManager, the duration cannot be greater than 60.
     *
     * @param duration new value for lease duration
     */
    public void setLeaseDurationInSeconds(int duration) {
        if (duration <= 0) {
            throw new IllegalArgumentException("Lease duration must be greater than 0");
        }
        this.leaseDurationInSeconds = duration;
    }

    /**
     * Gets the duration between lease renewals. Defaults to DefaultLeaseRenewIntervalInSeconds.
     *
     * @return how often leases are renewed
     */
    public int getLeaseRenewIntervalInSeconds() {
        return this.leaseRenewIntervalInSeconds;
    }

    /**
     * Sets the duration between lease renewals. Must be greater than 0 and less than the current lease duration.
     *
     * @param interval new value for how often leases are renewed
     */
    public void setLeaseRenewIntervalInSeconds(int interval) {
        if ((interval <= 0) || (interval > this.leaseDurationInSeconds)) {
            throw new IllegalArgumentException("Lease renew interval must be greater than 0 and not more than lease duration");
        }
        this.leaseRenewIntervalInSeconds = interval;
    }

    /**
     * Gets the timeout for checkpoint operations. Defaults to DefaultCheckpointTimeoutInSeconds.
     *
     * @return timeout for checkpoint operations
     */
    public int getCheckpointTimeoutInSeconds() {
        return this.checkpointTimeoutInSeconds;
    }

    /**
     * Sets the timeout for checkpoint operations. Must be greater than 0.
     *
     * @param timeout new value for checkpoint timeout
     */
    public void setCheckpointTimeoutInSeconds(int timeout) {
        if (timeout <= 0) {
            throw new IllegalArgumentException("Checkpoint timeout must be greater than 0");
        }
        this.checkpointTimeoutInSeconds = timeout;
    }
<<<<<<< HEAD
=======

    /**
     * Gets the delay time between the first scan for available partitions and the second. This is
     * part of a startup optimization which allows individual hosts to become visible to other
     * hosts, and thereby get a more accurate count of the number of hosts in the system, before
     * they try to estimate how many partitions they should own.
     * 
     * Defaults to DefaultStartupScanDelayInSeconds.
     * 
     * @return delay time in seconds
     */    
    public int getStartupScanDelayInSeconds() {
        return this.startupScanDelayInSeconds;
    }

    /**
     * Sets the delay time in seconds between the first scan and the second.
     * 
     * @param delay  new delay time in seconds
     */    
    public void setStartupScanDelayInSeconds(int delay) {
        if (delay <= 0) {
            throw new IllegalArgumentException("Startup scan delay must be greater than 0");
        }
        this.startupScanDelayInSeconds = delay;
    }

    /**
     * There are two possible interval times between scans for available partitions, fast and slow.
     * The fast (short) interval is used after a scan in which lease stealing has occurred, to
     * promote quicker rebalancing.
     * 
     * Defaults to DefaultFastScanIntervalInSeconds.
     * 
     * @return interval time in seconds
     */
    public int getFastScanIntervalInSeconds() {
        return this.fastScanIntervalInSeconds;
    }

    /**
     * Sets the time for fast interval.
     * 
     * @param interval  new fast interval in seconds
     */
    public void setFastScanIntervalInSeconds(int interval) {
        if (interval <= 0) {
            throw new IllegalArgumentException("Fast scan interval must be greater than 0");
        }
        this.fastScanIntervalInSeconds = interval;
    }

    /**
     * The slow (long) interval is used after a scan in which lease stealing did not occur, to
     * reduce unnecessary scanning when the system is in steady state.
     * 
     * Defaults to DefaultSlowScanIntervalInSeconds.
     * 
     * @return interval time in seconds
     */
    public int getSlowScanIntervalInSeconds() {
        return this.slowScanIntervalInSeconds;
    }

    /**
     * Sets the time for slow interval.
     * 
     * @param interval  new slow interval in seconds
     */
    public void setSlowScanIntervalInSeconds(int interval) {
        if (interval <= 0) {
            throw new IllegalArgumentException("Slow scan interval must be greater than 0");
        }
        this.slowScanIntervalInSeconds = interval;
    }
>>>>>>> 94fe7fa2
}<|MERGE_RESOLUTION|>--- conflicted
+++ resolved
@@ -27,24 +27,18 @@
      */
     public final static int DefaultCheckpointTimeoutInSeconds = 120;
 
-<<<<<<< HEAD
-=======
     public final static int DefaultStartupScanDelayInSeconds = 30;
     public final static int DefaultFastScanIntervalInSeconds = 3;
     public final static int DefaultSlowScanIntervalInSeconds = 5;
 
->>>>>>> 94fe7fa2
     protected int leaseDurationInSeconds = PartitionManagerOptions.DefaultLeaseDurationInSeconds;
     protected int leaseRenewIntervalInSeconds = PartitionManagerOptions.DefaultLeaseRenewIntervalInSeconds;
     protected int checkpointTimeoutInSeconds = PartitionManagerOptions.DefaultCheckpointTimeoutInSeconds;
 
-<<<<<<< HEAD
-=======
     protected int startupScanDelayInSeconds = PartitionManagerOptions.DefaultStartupScanDelayInSeconds;
     protected int fastScanIntervalInSeconds = PartitionManagerOptions.DefaultFastScanIntervalInSeconds;
     protected int slowScanIntervalInSeconds = PartitionManagerOptions.DefaultSlowScanIntervalInSeconds;
 
->>>>>>> 94fe7fa2
     /***
      * The base class automatically sets members to the static defaults.
      */
@@ -116,8 +110,6 @@
         }
         this.checkpointTimeoutInSeconds = timeout;
     }
-<<<<<<< HEAD
-=======
 
     /**
      * Gets the delay time between the first scan for available partitions and the second. This is
@@ -193,5 +185,4 @@
         }
         this.slowScanIntervalInSeconds = interval;
     }
->>>>>>> 94fe7fa2
 }