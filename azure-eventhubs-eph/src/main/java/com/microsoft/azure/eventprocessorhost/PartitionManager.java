--- conflicted
+++ resolved
@@ -5,51 +5,29 @@
 
 package com.microsoft.azure.eventprocessorhost;
 
-<<<<<<< HEAD
-import com.microsoft.azure.eventhubs.*;
-=======
 import com.microsoft.azure.eventhubs.EventHubClient;
 import com.microsoft.azure.eventhubs.EventHubException;
 import com.microsoft.azure.eventhubs.EventHubRuntimeInformation;
 import com.microsoft.azure.eventhubs.IllegalEntityException;
->>>>>>> 94fe7fa2
 import org.slf4j.Logger;
 import org.slf4j.LoggerFactory;
 
 import java.io.IOException;
-<<<<<<< HEAD
-import java.util.ArrayList;
-import java.util.Collection;
-import java.util.HashMap;
-import java.util.concurrent.*;
-import java.util.concurrent.atomic.AtomicInteger;
-import java.util.concurrent.TimeoutException;
-
-class PartitionManager {
-=======
 import java.util.Arrays;
 import java.util.concurrent.*;
 
 class PartitionManager extends Closable {
->>>>>>> 94fe7fa2
     private static final Logger TRACE_LOGGER = LoggerFactory.getLogger(PartitionManager.class);
     // Protected instead of private for testability
     protected final HostContext hostContext;
     final private Object scanFutureSynchronizer = new Object();
-<<<<<<< HEAD
-    protected Pump pump = null;
-=======
     private final int retryMax = 5;
     protected PumpManager pumpManager = null;
->>>>>>> 94fe7fa2
     protected volatile String partitionIds[] = null;
     private ScheduledFuture<?> scanFuture = null;
 
     PartitionManager(HostContext hostContext) {
-<<<<<<< HEAD
-=======
     	super(null);
->>>>>>> 94fe7fa2
         this.hostContext = hostContext;
     }
 
@@ -63,10 +41,6 @@
             // EventHubException or IOException, in addition to whatever failures may occur when the result of
             // the CompletableFuture is evaluated.
             try {
-<<<<<<< HEAD
-                // Stage 0: get EventHubClient for the event hub
-                retval = EventHubClient.create(this.hostContext.getEventHubConnectionString(), this.hostContext.getRetryPolicy(), this.hostContext.getExecutor())
-=======
             	final CompletableFuture<Void> cleanupFuture = new CompletableFuture<Void>();
             	
                 // Stage 0A: get EventHubClient for the event hub
@@ -78,7 +52,6 @@
                 			cleanupFuture.thenComposeAsync((empty) -> saveForCleanupClient.close(), this.hostContext.getExecutor());
                 			return ehClient;
                 		}, this.hostContext.getExecutor())
->>>>>>> 94fe7fa2
                         // Stage 1: use the client to get runtime info for the event hub
                         .thenComposeAsync((ehClient) -> ehClient.getRuntimeInformation(), this.hostContext.getExecutor())
                         // Stage 2: extract the partition ids from the runtime info or throw on null (timeout)
@@ -96,14 +69,9 @@
                             }
                         }, this.hostContext.getExecutor())
                         // Stage 3: RUN REGARDLESS OF EXCEPTIONS -- if there was an error, wrap it in IllegalEntityException and throw
-<<<<<<< HEAD
-                        .whenCompleteAsync((empty, e) ->
-                        {
-=======
                         .handleAsync((empty, e) ->
                         {
                         	cleanupFuture.complete(null); // trigger client cleanup
->>>>>>> 94fe7fa2
                             if (e != null) {
                                 Throwable notifyWith = e;
                                 if (e instanceof CompletionException) {
@@ -111,10 +79,7 @@
                                 }
                                 throw new CompletionException(new IllegalEntityException("Failure getting partition ids for event hub", notifyWith));
                             }
-<<<<<<< HEAD
-=======
                             return null;
->>>>>>> 94fe7fa2
                         }, this.hostContext.getExecutor());
             } catch (EventHubException | IOException e) {
                 retval = new CompletableFuture<Void>();
@@ -126,13 +91,8 @@
     }
 
     // Testability hook: allows a test subclass to insert dummy pump.
-<<<<<<< HEAD
-    Pump createPumpTestHook() {
-        return new Pump(this.hostContext);
-=======
     PumpManager createPumpTestHook() {
         return new PumpManager(this.hostContext, this);
->>>>>>> 94fe7fa2
     }
 
     // Testability hook: called after stores are initialized.
@@ -144,13 +104,9 @@
     }
 
     CompletableFuture<Void> stopPartitions() {
-<<<<<<< HEAD
-        // Stop the lease scanner.
-=======
     	setClosing();
     	
         // If the lease scanner is between runs, cancel so it doesn't run again.
->>>>>>> 94fe7fa2
         synchronized (this.scanFutureSynchronizer) {
             if (this.scanFuture != null) {
                 this.scanFuture.cancel(true);
@@ -158,22 +114,12 @@
         }
 
         // Stop any partition pumps that are running.
-<<<<<<< HEAD
-        CompletableFuture<Void> retval = CompletableFuture.completedFuture(null);
-
-        if (this.pump != null) {
-            TRACE_LOGGER.info(this.hostContext.withHost("Shutting down all pumps"));
-            CompletableFuture<?>[] pumpRemovals = this.pump.removeAllPumps(CloseReason.Shutdown);
-            retval = CompletableFuture.allOf(pumpRemovals).whenCompleteAsync((empty, e) ->
-            {
-=======
         CompletableFuture<Void> stopping = CompletableFuture.completedFuture(null);
 
         if (this.pumpManager != null) {
             TRACE_LOGGER.info(this.hostContext.withHost("Shutting down all pumps"));
             stopping = this.pumpManager.removeAllPumps(CloseReason.Shutdown)
             .whenCompleteAsync((empty, e) -> {
->>>>>>> 94fe7fa2
                 if (e != null) {
                     Throwable notifyWith = LoggingUtils.unwrapException(e, null);
                     TRACE_LOGGER.warn(this.hostContext.withHost("Failure during shutdown"), notifyWith);
@@ -183,18 +129,6 @@
 
                     }
                 }
-<<<<<<< HEAD
-                TRACE_LOGGER.info(this.hostContext.withHost("Partition manager exiting"));
-            }, this.hostContext.getExecutor());
-        }
-        // else no pumps to shut down
-
-        return retval;
-    }
-
-    public CompletableFuture<Void> initialize() {
-        this.pump = createPumpTestHook();
-=======
             }, this.hostContext.getExecutor());
         }
         // else no pumps to shut down
@@ -209,7 +143,6 @@
 
     public CompletableFuture<Void> initialize() {
         this.pumpManager = createPumpTestHook();
->>>>>>> 94fe7fa2
 
         // Stage 0: get partition ids and cache
         return cachePartitionIds()
@@ -232,16 +165,10 @@
                 // Stage 3: schedule scan, which will find partitions and start pumps, if previous stages succeeded
                 .thenRunAsync(() ->
                 {
-<<<<<<< HEAD
-                    // Schedule the first scan right away.
-                    synchronized (this.scanFutureSynchronizer) {
-                        this.scanFuture = this.hostContext.getExecutor().schedule(() -> scan(), 0, TimeUnit.SECONDS);
-=======
                     // Schedule the first scan immediately.
                     synchronized (this.scanFutureSynchronizer) {
                         TRACE_LOGGER.debug(this.hostContext.withHost("Scheduling lease scanner first pass"));
                         this.scanFuture = this.hostContext.getExecutor().schedule(() -> scan(true), 0, TimeUnit.SECONDS);
->>>>>>> 94fe7fa2
                     }
 
                     onInitializeCompleteTestHook();
@@ -252,30 +179,6 @@
         ILeaseManager leaseManager = this.hostContext.getLeaseManager();
         ICheckpointManager checkpointManager = this.hostContext.getCheckpointManager();
 
-<<<<<<< HEAD
-        // Stages 0 to N: create lease store if it doesn't exist
-        CompletableFuture<?> initializeStoresFuture = buildRetries(CompletableFuture.completedFuture(null),
-                () -> leaseManager.createLeaseStoreIfNotExists(), null, "Failure creating lease store for this Event Hub, retrying",
-                "Out of retries creating lease store for this Event Hub", EventProcessorHostActionStrings.CREATING_LEASE_STORE, 5);
-
-        // Stages N+1 to M: create checkpoint store if it doesn't exist
-        initializeStoresFuture = buildRetries(initializeStoresFuture, () -> checkpointManager.createCheckpointStoreIfNotExists(), null,
-                "Failure creating checkpoint store for this Event Hub, retrying", "Out of retries creating checkpoint store for this Event Hub",
-                EventProcessorHostActionStrings.CREATING_CHECKPOINT_STORE, 5);
-
-        // Stages M to whatever: by now, either the stores exist or one of them completed exceptionally and
-        // all these stages will be skipped
-        for (String id : this.partitionIds) {
-            final String iterationId = id;
-            // Stages X to X+N: create lease for partition <iterationId>
-            initializeStoresFuture = buildRetries(initializeStoresFuture, () -> leaseManager.createLeaseIfNotExists(iterationId), iterationId,
-                    "Failure creating lease for partition, retrying", "Out of retries creating lease for partition", EventProcessorHostActionStrings.CREATING_LEASE, 5);
-            // Stages X+N+1 to X+N+M: create checkpoint holder for partition <iterationId>
-            initializeStoresFuture = buildRetries(initializeStoresFuture, () -> checkpointManager.createCheckpointIfNotExists(iterationId), iterationId,
-                    "Failure creating checkpoint for partition, retrying", "Out of retries creating checkpoint blob for partition",
-                    EventProcessorHostActionStrings.CREATING_CHECKPOINT, 5);
-        }
-=======
         // let R = this.retryMax
         // Stages 0 to R: create lease store if it doesn't exist
         CompletableFuture<?> initializeStoresFuture = buildRetries(CompletableFuture.completedFuture(null),
@@ -295,7 +198,6 @@
         initializeStoresFuture = buildRetries(initializeStoresFuture, () -> checkpointManager.createAllCheckpointsIfNotExists(Arrays.asList(this.partitionIds)),
                 "Failure creating checkpoint holders, retrying", "Out of retries creating checkpoint holders",
                 EventProcessorHostActionStrings.CREATING_CHECKPOINTS, this.retryMax);
->>>>>>> 94fe7fa2
 
         initializeStoresFuture.whenCompleteAsync((r, e) ->
         {
@@ -313,11 +215,7 @@
 
     // CompletableFuture will be completed exceptionally if it runs out of retries.
     // If the lambda succeeds, then it will not be invoked again by following stages.
-<<<<<<< HEAD
-    private CompletableFuture<?> buildRetries(CompletableFuture<?> buildOnto, Callable<CompletableFuture<?>> lambda, String partitionId, String retryMessage,
-=======
     private CompletableFuture<?> buildRetries(CompletableFuture<?> buildOnto, Callable<CompletableFuture<?>> lambda, String retryMessage,
->>>>>>> 94fe7fa2
                                               String finalFailureMessage, String action, int maxRetries) {
         // Stage 0: first attempt
         CompletableFuture<?> retryChain = buildOnto.thenComposeAsync((unused) ->
@@ -344,15 +242,7 @@
                                 // Propagate FinalException up to the end
                                 throw (FinalException) e;
                             } else {
-<<<<<<< HEAD
-                                if (partitionId != null) {
-                                    TRACE_LOGGER.warn(this.hostContext.withHostAndPartition(partitionId, retryMessage), LoggingUtils.unwrapException(e, null));
-                                } else {
-                                    TRACE_LOGGER.warn(this.hostContext.withHost(retryMessage), LoggingUtils.unwrapException(e, null));
-                                }
-=======
                                 TRACE_LOGGER.warn(this.hostContext.withHost(retryMessage), LoggingUtils.unwrapException(e, null));
->>>>>>> 94fe7fa2
                             }
                         } else {
                             // Some lambdas return null on success. Change to TRUE to skip retrying.
@@ -384,12 +274,7 @@
                 if (e instanceof FinalException) {
                     throw (FinalException) e;
                 } else {
-<<<<<<< HEAD
-                    if (partitionId != null) {
-                        TRACE_LOGGER.warn(this.hostContext.withHostAndPartition(partitionId, finalFailureMessage));
-                    } else {
-                        TRACE_LOGGER.warn(this.hostContext.withHost(finalFailureMessage));
-                    }
+                    TRACE_LOGGER.warn(this.hostContext.withHost(finalFailureMessage));
                     throw new FinalException(LoggingUtils.wrapExceptionWithMessage(LoggingUtils.unwrapException(e, null), finalFailureMessage, action));
                 }
             }
@@ -401,204 +286,34 @@
 
     // Return Void so it can be called from a lambda.
     // throwOnFailure is true
-    private Void scan() {
+    private Void scan(boolean isFirst) {
         TRACE_LOGGER.debug(this.hostContext.withHost("Starting lease scan"));
-
-        // DO NOT check whether this.scanFuture is cancelled. The first execution of this method is scheduled
-        // with 0 delay and can occur before this.scanFuture is set to the result of the schedule() call.
-
-        // These are final so they can be used in the lambdas below.
-        final AtomicInteger ourLeasesCount = new AtomicInteger();
-        final ConcurrentHashMap<String, Lease> leasesOwnedByOthers = new ConcurrentHashMap<String, Lease>();
-        final BoolWrapper resultsAreComplete = new BoolWrapper(true);
-
-        // Stage A: get the list of all leases
-        CompletableFuture<Lease> leaseToStealFuture = this.hostContext.getLeaseManager().getAllLeases()
-                // Stage B: check the state of each lease in parallel, acquiring those which are expired
-                .thenApplyAsync((leaseList) ->
+        long start = System.currentTimeMillis();
+
+        (new PartitionScanner(this.hostContext, (lease) -> this.pumpManager.addPump(lease), this)).scan(isFirst)
+                .whenCompleteAsync((didSteal, e) ->
                 {
-                    ArrayList<CompletableFuture<Lease>> transformedLeases = new ArrayList<CompletableFuture<Lease>>();
-                    for (Lease l : leaseList) {
-                        final Lease workingLease = l;
-
-                        if (workingLease != null) {
-                            // Stage B.0: is the lease expired?
-                            CompletableFuture<Lease> oneResult = workingLease.isExpired()
-                                    // Stage B.1: if it is expired, attempt to acquire it.
-                                    .thenComposeAsync((expired) ->
-                                    {
-                                        return expired ? this.hostContext.getLeaseManager().acquireLease(workingLease) : CompletableFuture.completedFuture(false);
-                                    }, this.hostContext.getExecutor())
-                                    // Stage B.2: if it was acquired, start a pump and do the counting.
-                                    .thenApplyAsync((acquired) ->
-                                    {
-                                        if (acquired) {
-                                            this.pump.addPump(workingLease);
-                                        }
-                                        if (workingLease.isOwnedBy(this.hostContext.getHostName())) {
-                                            ourLeasesCount.getAndIncrement(); // count leases owned by this host
-                                        } else {
-                                            leasesOwnedByOthers.put(workingLease.getPartitionId(), workingLease); // save leases owned by other hosts
-                                        }
-                                        return workingLease;
-                                    }, this.hostContext.getExecutor())
-                                    // Stage B.3: ALWAYS RUN REGARDLESS OF EXCEPTIONS -- log/notify if exception occurred
-                                    .whenCompleteAsync((lease, e) ->
-                                    {
-                                        if (e != null) {
-                                            resultsAreComplete.value = false;
-                                            Exception notifyWith = (Exception) LoggingUtils.unwrapException(e, null);
-                                            TRACE_LOGGER.warn(this.hostContext.withHost("Failure getting/acquiring lease, skipping"), notifyWith);
-                                            this.hostContext.getEventProcessorOptions().notifyOfException(this.hostContext.getHostName(), notifyWith,
-                                                    EventProcessorHostActionStrings.CHECKING_LEASES, ExceptionReceivedEventArgs.NO_ASSOCIATED_PARTITION);
-                                        }
-                                    }, this.hostContext.getExecutor());
-
-                            transformedLeases.add(oneResult);
-                        } else {
-                            TRACE_LOGGER.warn(this.hostContext.withHost("null lease during scan"));
-                        }
-                    }
-                    return transformedLeases;
-                }, this.hostContext.getExecutor())
-                // Stage C: get a future that waits for all the results
-                .thenComposeAsync((transformedLeases) ->
-                {
-                    CompletableFuture<Void> result = null;
-                    if (transformedLeases.size() > 0) {
-                        CompletableFuture<?>[] dummy = new CompletableFuture<?>[transformedLeases.size()];
-                        result = CompletableFuture.allOf(transformedLeases.toArray(dummy));
+                    TRACE_LOGGER.debug(this.hostContext.withHost("Scanning took " + (System.currentTimeMillis() - start)));
+                    
+                    onPartitionCheckCompleteTestHook();
+
+                    // Schedule the next scan unless we are shutting down.
+                    if (!this.getIsClosingOrClosed()) {
+                        int seconds = didSteal ? this.hostContext.getPartitionManagerOptions().getFastScanIntervalInSeconds() :
+                                this.hostContext.getPartitionManagerOptions().getSlowScanIntervalInSeconds();
+                        if (isFirst) {
+                            seconds = this.hostContext.getPartitionManagerOptions().getStartupScanDelayInSeconds();
+                        }
+                        synchronized (this.scanFutureSynchronizer) {
+                        	this.scanFuture = this.hostContext.getExecutor().schedule(() -> scan(false), seconds, TimeUnit.SECONDS);
+                        }
+                        TRACE_LOGGER.debug(this.hostContext.withHost("Scheduling lease scanner in " + seconds));
                     } else {
-                        TRACE_LOGGER.warn(this.hostContext.withHost("all leases were null during scan"));
-                        result = CompletableFuture.completedFuture(null);
-                    }
-                    return result;
-                }, this.hostContext.getExecutor())
-                // Stage D: consume the counting done by the per-lease stage to decide whether and what lease to steal
-                .thenApplyAsync((empty) ->
-                {
-                    TRACE_LOGGER.debug(this.hostContext.withHost("Lease scan steal check"));
-
-                    // Grab more leases if available and needed for load balancing, but only if all leases were checked OK.
-                    // Don't try to steal if numbers are in doubt due to errors in the previous stage.
-                    Lease stealThisLease = null;
-                    if ((leasesOwnedByOthers.size() > 0) && resultsAreComplete.value) {
-                        stealThisLease = whichLeaseToSteal(leasesOwnedByOthers.values(), ourLeasesCount.get());
-                    }
-                    return stealThisLease;
-                }, this.hostContext.getExecutor());
-
-        // Stage E: if D identified a candidate for stealing, attempt to steal it. Return true on successful stealing, false in all other cases
-        leaseToStealFuture.thenComposeAsync((stealThisLease) ->
-        {
-            return (stealThisLease != null) ? this.hostContext.getLeaseManager().acquireLease(stealThisLease) : CompletableFuture.completedFuture(false);
-        }, this.hostContext.getExecutor())
-                // Stage F: consume results from E and D. Start a pump if a lease was stolen.
-                .thenCombineAsync(leaseToStealFuture, (stealSucceeded, lease) ->
-                {
-                    if (stealSucceeded) {
-                        TRACE_LOGGER.debug(this.hostContext.withHostAndPartition(lease, "Stole lease"));
-                        this.pump.addPump(lease);
-                    }
-                    return lease;
-                }, this.hostContext.getExecutor())
-                // Stage G: ALWAYS RUN REGARDLESS OF EXCEPTIONS -- log/notify, schedule next scan
-                .whenCompleteAsync((lease, e) ->
-                {
-                    if (e != null) {
-                        Exception notifyWith = (Exception) LoggingUtils.unwrapException(e, null);
-                        if (lease != null) {
-                            TRACE_LOGGER.warn(this.hostContext.withHost("Exception stealing lease for partition " + lease.getPartitionId()), notifyWith);
-                            this.hostContext.getEventProcessorOptions().notifyOfException(this.hostContext.getHostName(), notifyWith,
-                                    EventProcessorHostActionStrings.STEALING_LEASE, lease.getPartitionId());
-                        } else {
-                            TRACE_LOGGER.warn(this.hostContext.withHost("Exception stealing lease"), notifyWith);
-                            this.hostContext.getEventProcessorOptions().notifyOfException(this.hostContext.getHostName(), notifyWith,
-                                    EventProcessorHostActionStrings.STEALING_LEASE, ExceptionReceivedEventArgs.NO_ASSOCIATED_PARTITION);
-                        }
-                    }
-
-                    onPartitionCheckCompleteTestHook();
-
-                    // Schedule the next scan unless the future has been cancelled.
-                    synchronized (this.scanFutureSynchronizer) {
-                        if (!this.scanFuture.isCancelled()) {
-                            int seconds = this.hostContext.getPartitionManagerOptions().getLeaseRenewIntervalInSeconds();
-                            this.scanFuture = this.hostContext.getExecutor().schedule(() -> scan(), seconds, TimeUnit.SECONDS);
-                            TRACE_LOGGER.debug(this.hostContext.withHost("Scheduling lease scanner in " + seconds));
-                        }
+                    	TRACE_LOGGER.debug(this.hostContext.withHost("Not scheduling lease scanner due to shutdown"));
                     }
                 }, this.hostContext.getExecutor());
 
         return null;
-    }
-
-    private Lease whichLeaseToSteal(Collection<Lease> stealableLeases, int haveLeaseCount) {
-        HashMap<String, Integer> countsByOwner = countLeasesByOwner(stealableLeases);
-        String biggestOwner = findBiggestOwner(countsByOwner);
-        int biggestCount = countsByOwner.get(biggestOwner); // HASHMAP
-        Lease stealThisLease = null;
-
-        // If the number of leases is a multiple of the number of hosts, then the desired configuration is
-        // that all hosts own the name number of leases, and the difference between the "biggest" owner and
-        // any other is 0.
-        //
-        // If the number of leases is not a multiple of the number of hosts, then the most even configuration
-        // possible is for some hosts to have (leases/hosts) leases and others to have ((leases/hosts) + 1).
-        // For example, for 16 partitions distributed over five hosts, the distribution would be 4, 3, 3, 3, 3,
-        // or any of the possible reorderings.
-        //
-        // In either case, if the difference between this host and the biggest owner is 2 or more, then the
-        // system is not in the most evenly-distributed configuration, so steal one lease from the biggest.
-        // If there is a tie for biggest, findBiggestOwner() picks whichever appears first in the list because
-        // it doesn't really matter which "biggest" is trimmed down.
-        //
-        // Stealing one at a time prevents flapping because it reduces the difference between the biggest and
-        // this host by two at a time. If the starting difference is two or greater, then the difference cannot
-        // end up below 0. This host may become tied for biggest, but it cannot become larger than the host that
-        // it is stealing from.
-
-        if ((biggestCount - haveLeaseCount) >= 2) {
-            for (Lease l : stealableLeases) {
-                if (l.isOwnedBy(biggestOwner)) {
-                    stealThisLease = l;
-                    TRACE_LOGGER.debug(this.hostContext.withHost("Proposed to steal lease for partition " + l.getPartitionId() + " from " + biggestOwner));
-                    break;
-                }
-            }
-        }
-        return stealThisLease;
-    }
-
-    private String findBiggestOwner(HashMap<String, Integer> countsByOwner) {
-        int biggestCount = 0;
-        String biggestOwner = null;
-        for (String owner : countsByOwner.keySet()) {
-            if (countsByOwner.get(owner) > biggestCount) // HASHMAP
-            {
-                biggestCount = countsByOwner.get(owner); // HASHMAP
-                biggestOwner = owner;
-            }
-        }
-        return biggestOwner;
-    }
-
-    private HashMap<String, Integer> countLeasesByOwner(Iterable<Lease> leases) {
-        HashMap<String, Integer> counts = new HashMap<String, Integer>();
-        for (Lease l : leases) {
-            if (counts.containsKey(l.getOwner())) {
-                Integer oldCount = counts.get(l.getOwner()); // HASHMAP
-                counts.put(l.getOwner(), oldCount + 1);
-            } else {
-                counts.put(l.getOwner(), 1);
-            }
-        }
-        for (String owner : counts.keySet()) {
-            TRACE_LOGGER.debug(this.hostContext.withHost("host " + owner + " owns " + counts.get(owner) + " leases")); // HASHMAP
-        }
-        TRACE_LOGGER.debug(this.hostContext.withHost("total hosts in sorted list: " + counts.size()));
-
-        return counts;
     }
 
     // Exception wrapper that buildRetries() uses to indicate that a fatal error has occurred. The chain
@@ -616,69 +331,4 @@
             return (CompletionException) this.getCause();
         }
     }
-
-    private class BoolWrapper {
-        public boolean value;
-
-        public BoolWrapper(boolean init) {
-            this.value = init;
-=======
-                    TRACE_LOGGER.warn(this.hostContext.withHost(finalFailureMessage));
-                    throw new FinalException(LoggingUtils.wrapExceptionWithMessage(LoggingUtils.unwrapException(e, null), finalFailureMessage, action));
-                }
-            }
-            return (e == null) ? r : null;
-        }, this.hostContext.getExecutor());
-
-        return retryChain;
-    }
-
-    // Return Void so it can be called from a lambda.
-    // throwOnFailure is true
-    private Void scan(boolean isFirst) {
-        TRACE_LOGGER.debug(this.hostContext.withHost("Starting lease scan"));
-        long start = System.currentTimeMillis();
-
-        (new PartitionScanner(this.hostContext, (lease) -> this.pumpManager.addPump(lease), this)).scan(isFirst)
-                .whenCompleteAsync((didSteal, e) ->
-                {
-                    TRACE_LOGGER.debug(this.hostContext.withHost("Scanning took " + (System.currentTimeMillis() - start)));
-                    
-                    onPartitionCheckCompleteTestHook();
-
-                    // Schedule the next scan unless we are shutting down.
-                    if (!this.getIsClosingOrClosed()) {
-                        int seconds = didSteal ? this.hostContext.getPartitionManagerOptions().getFastScanIntervalInSeconds() :
-                                this.hostContext.getPartitionManagerOptions().getSlowScanIntervalInSeconds();
-                        if (isFirst) {
-                            seconds = this.hostContext.getPartitionManagerOptions().getStartupScanDelayInSeconds();
-                        }
-                        synchronized (this.scanFutureSynchronizer) {
-                        	this.scanFuture = this.hostContext.getExecutor().schedule(() -> scan(false), seconds, TimeUnit.SECONDS);
-                        }
-                        TRACE_LOGGER.debug(this.hostContext.withHost("Scheduling lease scanner in " + seconds));
-                    } else {
-                    	TRACE_LOGGER.debug(this.hostContext.withHost("Not scheduling lease scanner due to shutdown"));
-                    }
-                }, this.hostContext.getExecutor());
-
-        return null;
-    }
-
-    // Exception wrapper that buildRetries() uses to indicate that a fatal error has occurred. The chain
-    // built by buildRetries() normally swallows exceptions via odd-numbered stages so that the retries in
-    // even-numbered stages will execute. If multiple chains are concatenated, FinalException short-circuits
-    // the exceptional swallowing and allows fatal errors in earlier chains to be propagated all the way to the end.
-    class FinalException extends CompletionException {
-        private static final long serialVersionUID = -4600271981700687166L;
-
-        FinalException(CompletionException e) {
-            super(e);
-        }
-
-        CompletionException getInner() {
-            return (CompletionException) this.getCause();
->>>>>>> 94fe7fa2
-        }
-    }
 }