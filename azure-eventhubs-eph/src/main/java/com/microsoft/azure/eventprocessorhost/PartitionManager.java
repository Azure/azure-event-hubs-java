/*
 * Copyright (c) Microsoft. All rights reserved.
 * Licensed under the MIT license. See LICENSE file in the project root for full license information.
 */

package com.microsoft.azure.eventprocessorhost;

import java.io.IOException;
import java.util.ArrayList;
import java.util.Collection;
import java.util.HashMap;
import java.util.concurrent.Callable;
import java.util.concurrent.CompletableFuture;
import java.util.concurrent.CompletionException;
import java.util.concurrent.ConcurrentHashMap;
import java.util.concurrent.ScheduledFuture;
import java.util.concurrent.TimeUnit;
import java.util.concurrent.atomic.AtomicInteger;

import com.microsoft.azure.eventhubs.EventHubClient;
import com.microsoft.azure.eventhubs.EventHubRuntimeInformation;
import com.microsoft.azure.eventhubs.IllegalEntityException;
import com.microsoft.azure.eventhubs.EventHubException;
import com.microsoft.azure.eventhubs.TimeoutException;
import org.slf4j.Logger;
import org.slf4j.LoggerFactory;

class PartitionManager
{
	// Protected instead of private for testability
    protected final HostContext hostContext;
    protected Pump pump;
    protected volatile String partitionIds[] = null;
    
    final private Object scanFutureSynchronizer = new Object(); 
    private ScheduledFuture<?> scanFuture = null;

    private static final Logger TRACE_LOGGER = LoggerFactory.getLogger(PartitionManager.class);

    PartitionManager(HostContext hostContext)
    {
        this.hostContext = hostContext;
    }
    
    CompletableFuture<Void> cachePartitionIds()
    {
    	CompletableFuture<Void> retval = null;
    	
    	if (this.partitionIds != null)
    	{
    		retval = CompletableFuture.completedFuture(null);
    	}
    	else
        {
<<<<<<< HEAD
    		// This try-catch is necessary because EventHubClient.createFromConnectionString can directly throw
    		// EventHubException or IOException, in addition to whatever failures may occur when the result of
    		// the CompletableFuture is evaluated.
    		try
    		{
    			// Stage 0: get EventHubClient for the event hub
				retval = EventHubClient.createFromConnectionString(this.hostContext.getEventHubConnectionString())
				// Stage 1: use the client to get runtime info for the event hub 
				.thenComposeAsync((ehClient) -> ehClient.getRuntimeInformation(), this.hostContext.getExecutor())
				// Stage 2: extract the partition ids from the runtime info or throw on null (timeout)
				.thenAcceptAsync((EventHubRuntimeInformation ehInfo) ->
=======
			try
			{
				EventHubClient ehClient = EventHubClient.createFromConnectionStringSync(this.host.getEventHubConnectionString(), this.host.getRetryPolicy(), this.host.getExecutorService());
				EventHubRuntimeInformation ehInfo = ehClient.getRuntimeInformation().get();
				if (ehInfo != null)
>>>>>>> 57a60dc1
				{
					if (ehInfo != null)
					{
						this.partitionIds = ehInfo.getPartitionIds();

						TRACE_LOGGER.info(this.hostContext.withHost("Eventhub " + this.hostContext.getEventHubPath() + " count of partitions: " + ehInfo.getPartitionCount()));
						for (String id : this.partitionIds)
						{
							TRACE_LOGGER.info(this.hostContext.withHost("Found partition with id: " + id));
						}
					}
					else
					{
						throw new CompletionException(new TimeoutException("getRuntimeInformation returned null"));
					}
				}, this.hostContext.getExecutor())
				// Stage 3: RUN REGARDLESS OF EXCEPTIONS -- if there was an error, wrap it in IllegalEntityException and throw
				.whenCompleteAsync((empty, e) ->
				{
					if (e != null)
					{
						Throwable notifyWith = e;
						if (e instanceof CompletionException)
						{
							notifyWith = e.getCause();
						}
						throw new CompletionException(new IllegalEntityException("Failure getting partition ids for event hub", notifyWith));
					}
				}, this.hostContext.getExecutor());
			}
    		catch (EventHubException | IOException e)
    		{
    			retval = new CompletableFuture<Void>();
    			retval.completeExceptionally(new IllegalEntityException("Failure getting partition ids for event hub", e));
			}
        }
        
        return retval;
    }

    // Testability hook: allows a test subclass to insert dummy pump.
    Pump createPumpTestHook()
    {
        return new Pump(this.hostContext);
    }

    // Testability hook: called after stores are initialized.
    void onInitializeCompleteTestHook()
    {
    }

    // Testability hook: called at the end of the main loop after all partition checks/stealing is complete.
    void onPartitionCheckCompleteTestHook()
    {
    }
    
    CompletableFuture<Void> stopPartitions()
    {
    	// Stop the lease scanner.
    	synchronized (this.scanFutureSynchronizer)
    	{
    		this.scanFuture.cancel(true);
    	}

    	// Stop any partition pumps that are running.
    	TRACE_LOGGER.info(this.hostContext.withHost("Shutting down all pumps"));
    	CompletableFuture<?>[] pumpRemovals = this.pump.removeAllPumps(CloseReason.Shutdown);
    	return CompletableFuture.allOf(pumpRemovals).whenCompleteAsync((empty, e) ->
    	{
    		if (e != null)
    		{
    			Throwable notifyWith = LoggingUtils.unwrapException(e, null);
    			TRACE_LOGGER.warn(this.hostContext.withHost("Failure during shutdown"), notifyWith);
    			if (notifyWith instanceof Exception)
    			{
    				this.hostContext.getEventProcessorOptions().notifyOfException(this.hostContext.getHostName(), (Exception) notifyWith,
    						EventProcessorHostActionStrings.PARTITION_MANAGER_CLEANUP);

    			}
    		}
	        TRACE_LOGGER.info(this.hostContext.withHost("Partition manager exiting"));
    	}, this.hostContext.getExecutor());
    }
    
    public CompletableFuture<Void> initialize()
    {
    	this.pump = createPumpTestHook();
    	
    	// Stage 0: get partition ids and cache
    	return cachePartitionIds()
    	// Stage 1: initialize stores, if stage 0 succeeded
    	.thenComposeAsync((unused) -> initializeStores(), this.hostContext.getExecutor())
    	// Stage 2: RUN REGARDLESS OF EXCEPTIONS -- trace errors
    	.whenCompleteAsync((empty, e) ->
    	{
    		if (e != null)
    		{
    			StringBuilder outAction = new StringBuilder();
    			Throwable notifyWith = LoggingUtils.unwrapException(e, outAction);
    			if (outAction.length() > 0)
    			{
    	    		TRACE_LOGGER.warn(this.hostContext.withHost(
    	                    "Exception while initializing stores (" + outAction.toString() + "), not starting partition manager"), notifyWith);
    			}
    			else
    			{
    	    		TRACE_LOGGER.warn(this.hostContext.withHost("Exception while initializing stores, not starting partition manager"), notifyWith);
    			}
    		}
    	}, this.hostContext.getExecutor())
    	// Stage 3: schedule scan, which will find partitions and start pumps, if previous stages succeeded
    	.thenRunAsync(() ->
    	{
			// Schedule the first scan right away.
    		synchronized (this.scanFutureSynchronizer)
    		{
    			this.scanFuture = this.hostContext.getExecutor().schedule(() -> scan(), 0, TimeUnit.SECONDS);
    		}
	    	
			onInitializeCompleteTestHook();
    	}, this.hostContext.getExecutor());
    }
    
    private CompletableFuture<?> initializeStores()
    {
        ILeaseManager leaseManager = this.hostContext.getLeaseManager();
        ICheckpointManager checkpointManager = this.hostContext.getCheckpointManager();
        
        // Stages 0 to N: create lease store if it doesn't exist
        CompletableFuture<?> initializeStoresFuture = buildRetries(CompletableFuture.completedFuture(null),
        		() -> leaseManager.createLeaseStoreIfNotExists(), null, "Failure creating lease store for this Event Hub, retrying",
				"Out of retries creating lease store for this Event Hub", EventProcessorHostActionStrings.CREATING_LEASE_STORE, 5);
        
        // Stages N+1 to M: create checkpoint store if it doesn't exist
        initializeStoresFuture = buildRetries(initializeStoresFuture, () -> checkpointManager.createCheckpointStoreIfNotExists(), null,
				"Failure creating checkpoint store for this Event Hub, retrying", "Out of retries creating checkpoint store for this Event Hub",
				EventProcessorHostActionStrings.CREATING_CHECKPOINT_STORE, 5);
        
        // Stages M to whatever: by now, either the stores exist or one of them completed exceptionally and
        // all these stages will be skipped
        for (String id : this.partitionIds)
        {
        	final String iterationId = id;
        	// Stages X to X+N: create lease for partition <iterationId>
        	initializeStoresFuture = buildRetries(initializeStoresFuture, () -> leaseManager.createLeaseIfNotExists(iterationId), iterationId,
        			"Failure creating lease for partition, retrying", "Out of retries creating lease for partition", EventProcessorHostActionStrings.CREATING_LEASE, 5);
        	// Stages X+N+1 to X+N+M: create checkpoint holder for partition <iterationId>
        	initializeStoresFuture = buildRetries(initializeStoresFuture, () -> checkpointManager.createCheckpointIfNotExists(iterationId), iterationId,
        			"Failure creating checkpoint for partition, retrying", "Out of retries creating checkpoint blob for partition",
        			EventProcessorHostActionStrings.CREATING_CHECKPOINT, 5);
        }

        return initializeStoresFuture;
    }
    
    // CompletableFuture will be completed exceptionally if it runs out of retries.
    // If the lambda succeeds, then it will not be invoked again by following stages.
    private CompletableFuture<?> buildRetries(CompletableFuture<?> buildOnto, Callable<CompletableFuture<?>> lambda, String partitionId, String retryMessage,
    		String finalFailureMessage, String action, int maxRetries)
    {
    	// Stage 0: first attempt
    	CompletableFuture<?> retryChain = buildOnto.thenComposeAsync((unused) ->
    	{
    		CompletableFuture<?> newresult = CompletableFuture.completedFuture(null);
    		try
    		{
				newresult = lambda.call();
			}
    		catch (Exception e1)
    		{
    			throw new CompletionException(e1);
			}
    		return newresult;
    	}, this.hostContext.getExecutor());
    	
    	for (int i = 1; i < maxRetries; i++)
    	{
    		retryChain = retryChain
    		// Stages 1, 3, 5, etc: trace errors but stop exception propagation in order to keep going
    		// Either return null if we don't have a valid result, or pass the result along to the next stage.
    		.handleAsync((r,e) ->
    		{
    			if (e != null)
    			{
        			if (partitionId != null)
        			{
        				TRACE_LOGGER.warn(this.hostContext.withHostAndPartition(partitionId, retryMessage), LoggingUtils.unwrapException(e, null));
        			}
        			else
        			{
        				TRACE_LOGGER.warn(this.hostContext.withHost(retryMessage), LoggingUtils.unwrapException(e, null));
        			}
    			}
    			return (e == null) ? r : null; // stop propagation of exceptions
    		}, this.hostContext.getExecutor())
    		// Stages 2, 4, 6, etc: if we already have a valid result, pass it along. Otherwise, make another attempt.
    		// Once we have a valid result there will be no more attempts or exceptions.
    		.thenComposeAsync((oldresult) ->
    		{
    			CompletableFuture<?> newresult = CompletableFuture.completedFuture(oldresult);
    			if (oldresult == null)
    			{
	    			try
	    			{
						newresult = lambda.call();
					}
	    			catch (Exception e1)
	    			{
	    				throw new CompletionException(e1);
					}
    			}
    			return newresult;
    		}, this.hostContext.getExecutor());
    	}
    	// Stage final: trace the exception with the final message, or pass along the valid result.
    	retryChain = retryChain.handleAsync((r,e) ->
    	{
    		if (e != null)
    		{
        		if (partitionId != null)
        		{
        			TRACE_LOGGER.warn(this.hostContext.withHostAndPartition(partitionId, finalFailureMessage));
        		}
        		else
        		{
        			TRACE_LOGGER.warn(this.hostContext.withHost(finalFailureMessage));
        		}
        		throw LoggingUtils.wrapException(new RuntimeException(finalFailureMessage), action);
    		}
    		return (e == null) ? r : null;
    	}, this.hostContext.getExecutor());
    	
    	return retryChain;
    }
    
    private class BoolWrapper
    {
    	public BoolWrapper(boolean init) { this.value = init; }
    	public boolean value;
    }
    
    // Return Void so it can be called from a lambda.
    // throwOnFailure is true 
    private Void scan()
    {
    	TRACE_LOGGER.info(this.hostContext.withHost("Starting lease scan"));

    	// DO NOT check whether this.scanFuture is cancelled. The first execution of this method is scheduled
    	// with 0 delay and can occur before this.scanFuture is set to the result of the schedule() call.

        // These are final so they can be used in the lambdas below.
        final AtomicInteger ourLeasesCount = new AtomicInteger();
        final ConcurrentHashMap<String, Lease> leasesOwnedByOthers = new ConcurrentHashMap<String, Lease>();
        final BoolWrapper resultsAreComplete = new BoolWrapper(true);

        // Stage A: get the list of all leases
        CompletableFuture<Lease> leaseToStealFuture = this.hostContext.getLeaseManager().getAllLeases()
        // Stage B: check the state of each lease in parallel, acquiring those which are expired
        .thenApplyAsync((leaseList) ->
        {
        	ArrayList<CompletableFuture<Lease>> transformedLeases = new ArrayList<CompletableFuture<Lease>>();
        	for (Lease l : leaseList)
        	{
        		final Lease workingLease = l;
        		
        		// Stage B.0: is the lease expired?
        		CompletableFuture<Lease> oneResult = workingLease.isExpired()
        		// Stage B.1: if it is expired, attempt to acquire it.
        		.thenComposeAsync((expired) ->
        		{
        			return expired ? this.hostContext.getLeaseManager().acquireLease(workingLease) : CompletableFuture.completedFuture(false);
        		}, this.hostContext.getExecutor())
        		// Stage B.2: if it was acquired, start a pump and do the counting.
        		.thenApplyAsync((acquired) ->
				{
	        		if (acquired)
	        		{
	        			this.pump.addPump(workingLease);
	        		}
	        		if (workingLease.isOwnedBy(this.hostContext.getHostName()))
	        		{
	        			ourLeasesCount.getAndIncrement(); // count leases owned by this host
	        		}
	        		else
	        		{
	        			leasesOwnedByOthers.put(workingLease.getPartitionId(), workingLease); // save leases owned by other hosts
	        		}
	        		return workingLease;
				}, this.hostContext.getExecutor())
            	// Stage B.3: ALWAYS RUN REGARDLESS OF EXCEPTIONS -- log/notify if exception occurred
            	.whenCompleteAsync((lease, e) ->
            	{
            		if (e != null)
            		{
            			resultsAreComplete.value = false;
                		Exception notifyWith = (Exception)LoggingUtils.unwrapException(e, null);
                		TRACE_LOGGER.warn(this.hostContext.withHost("Failure getting/acquiring lease, skipping"), notifyWith);
                		this.hostContext.getEventProcessorOptions().notifyOfException(this.hostContext.getHostName(), notifyWith,
                				EventProcessorHostActionStrings.CHECKING_LEASES, ExceptionReceivedEventArgs.NO_ASSOCIATED_PARTITION);
            		}
            	}, this.hostContext.getExecutor());

        		transformedLeases.add(oneResult);
        	}
        	return transformedLeases;
        }, this.hostContext.getExecutor())
        // Stage C: get a future that waits for all the results
        .thenComposeAsync((transformedLeases) ->
        {
            CompletableFuture<?>[] dummy = new CompletableFuture<?>[transformedLeases.size()];
            return CompletableFuture.allOf(transformedLeases.toArray(dummy));
        }, this.hostContext.getExecutor())
        // Stage D: consume the counting done by the per-lease stage to decide whether and what lease to steal
        .thenApplyAsync((empty) ->
        {
        	TRACE_LOGGER.info(this.hostContext.withHost("Lease scan steal check"));
        	
            // Grab more leases if available and needed for load balancing, but only if all leases were checked OK.
            // Don't try to steal if numbers are in doubt due to errors in the previous stage. 
        	Lease stealThisLease = null;
            if ((leasesOwnedByOthers.size() > 0) && resultsAreComplete.value)
            {
	            stealThisLease = whichLeaseToSteal(leasesOwnedByOthers.values(), ourLeasesCount.get());
            }
        	return stealThisLease;
        }, this.hostContext.getExecutor());
        
        // Stage E: if D identified a candidate for stealing, attempt to steal it. Return true on successful stealing, false in all other cases
        leaseToStealFuture.thenComposeAsync((stealThisLease) ->
        {
        	return (stealThisLease != null) ? this.hostContext.getLeaseManager().acquireLease(stealThisLease) : CompletableFuture.completedFuture(false);
        }, this.hostContext.getExecutor())
        // Stage F: consume results from E and D. Start a pump if a lease was stolen.
        .thenCombineAsync(leaseToStealFuture, (stealSucceeded, lease) ->
        {
            if (stealSucceeded)
            {
        		TRACE_LOGGER.info(this.hostContext.withHostAndPartition(lease, "Stole lease"));
        		this.pump.addPump(lease);
            }
            return lease;
        }, this.hostContext.getExecutor())
        // Stage G: ALWAYS RUN REGARDLESS OF EXCEPTIONS -- log/notify, schedule next scan
        .whenCompleteAsync((lease, e) ->
        {
        	if (e != null)
        	{
    			Exception notifyWith = (Exception)LoggingUtils.unwrapException(e, null);
    			if (lease != null)
    			{
	    			TRACE_LOGGER.warn(this.hostContext.withHost("Exception stealing lease for partition " + lease.getPartitionId()), notifyWith);
	    			this.hostContext.getEventProcessorOptions().notifyOfException(this.hostContext.getHostName(), notifyWith,
	    					EventProcessorHostActionStrings.STEALING_LEASE, lease.getPartitionId());
    			}
    			else
    			{
	    			TRACE_LOGGER.warn(this.hostContext.withHost("Exception stealing lease"), notifyWith);
	    			this.hostContext.getEventProcessorOptions().notifyOfException(this.hostContext.getHostName(), notifyWith,
	    					EventProcessorHostActionStrings.STEALING_LEASE, ExceptionReceivedEventArgs.NO_ASSOCIATED_PARTITION);
    			}
        	}
        	
            onPartitionCheckCompleteTestHook();
            
        	// Schedule the next scan unless the future has been cancelled.
            synchronized (this.scanFutureSynchronizer)
            {
	        	if (!this.scanFuture.isCancelled())
	        	{
	        		int seconds = this.hostContext.getPartitionManagerOptions().getLeaseRenewIntervalInSeconds();
	    	    	this.scanFuture = this.hostContext.getExecutor().schedule(() -> scan(), seconds, TimeUnit.SECONDS);
	    	    	TRACE_LOGGER.info(this.hostContext.withHost("Scheduling lease scanner in " + seconds));
	        	}
            }
        }, this.hostContext.getExecutor());

    	return null;
    }

    private Lease whichLeaseToSteal(Collection<Lease> stealableLeases, int haveLeaseCount)
    {
    	HashMap<String, Integer> countsByOwner = countLeasesByOwner(stealableLeases);
    	String biggestOwner = findBiggestOwner(countsByOwner);
    	int biggestCount = countsByOwner.get(biggestOwner); // HASHMAP
    	Lease stealThisLease = null;
    	
    	// If the number of leases is a multiple of the number of hosts, then the desired configuration is
    	// that all hosts own the name number of leases, and the difference between the "biggest" owner and
    	// any other is 0.
    	//
    	// If the number of leases is not a multiple of the number of hosts, then the most even configuration
    	// possible is for some hosts to have (leases/hosts) leases and others to have ((leases/hosts) + 1).
    	// For example, for 16 partitions distributed over five hosts, the distribution would be 4, 3, 3, 3, 3,
    	// or any of the possible reorderings.
    	//
    	// In either case, if the difference between this host and the biggest owner is 2 or more, then the
    	// system is not in the most evenly-distributed configuration, so steal one lease from the biggest.
    	// If there is a tie for biggest, findBiggestOwner() picks whichever appears first in the list because
    	// it doesn't really matter which "biggest" is trimmed down.
    	//
    	// Stealing one at a time prevents flapping because it reduces the difference between the biggest and
    	// this host by two at a time. If the starting difference is two or greater, then the difference cannot
    	// end up below 0. This host may become tied for biggest, but it cannot become larger than the host that
    	// it is stealing from.
    	
    	if ((biggestCount - haveLeaseCount) >= 2)
    	{
    		for (Lease l : stealableLeases)
    		{
    			if (l.isOwnedBy(biggestOwner))
    			{
    				stealThisLease = l;
    				TRACE_LOGGER.info(this.hostContext.withHost("Proposed to steal lease for partition " + l.getPartitionId() + " from " + biggestOwner));
  					break;
    			}
    		}
    	}
    	return stealThisLease;
    }
    
    private String findBiggestOwner(HashMap<String, Integer> countsByOwner)
    {
    	int biggestCount = 0;
    	String biggestOwner = null;
    	for (String owner : countsByOwner.keySet())
    	{
    		if (countsByOwner.get(owner) > biggestCount) // HASHMAP
    		{
    			biggestCount = countsByOwner.get(owner); // HASHMAP
    			biggestOwner = owner;
    		}
    	}
    	return biggestOwner;
    }
    
    private HashMap<String, Integer> countLeasesByOwner(Iterable<Lease> leases)
    {
    	HashMap<String, Integer> counts = new HashMap<String, Integer>();
    	for (Lease l : leases)
    	{
    		if (counts.containsKey(l.getOwner()))
    		{
    			Integer oldCount = counts.get(l.getOwner()); // HASHMAP
    			counts.put(l.getOwner(), oldCount + 1);
    		}
    		else
    		{
    			counts.put(l.getOwner(), 1);
    		}
    	}
    	for (String owner : counts.keySet())
    	{
    		TRACE_LOGGER.info(this.hostContext.withHost("host " + owner + " owns " + counts.get(owner) + " leases")); // HASHMAP
    	}
    	TRACE_LOGGER.info(this.hostContext.withHost("total hosts in sorted list: " + counts.size()));
    	
    	return counts;
    }
}<|MERGE_RESOLUTION|>--- conflicted
+++ resolved
@@ -52,25 +52,17 @@
     	}
     	else
         {
-<<<<<<< HEAD
     		// This try-catch is necessary because EventHubClient.createFromConnectionString can directly throw
     		// EventHubException or IOException, in addition to whatever failures may occur when the result of
     		// the CompletableFuture is evaluated.
     		try
     		{
     			// Stage 0: get EventHubClient for the event hub
-				retval = EventHubClient.createFromConnectionString(this.hostContext.getEventHubConnectionString())
+				retval = EventHubClient.createFromConnectionString(this.hostContext.getEventHubConnectionString(), this.hostContext.getRetryPolicy(), this.hostContext.getExecutor())
 				// Stage 1: use the client to get runtime info for the event hub 
 				.thenComposeAsync((ehClient) -> ehClient.getRuntimeInformation(), this.hostContext.getExecutor())
 				// Stage 2: extract the partition ids from the runtime info or throw on null (timeout)
 				.thenAcceptAsync((EventHubRuntimeInformation ehInfo) ->
-=======
-			try
-			{
-				EventHubClient ehClient = EventHubClient.createFromConnectionStringSync(this.host.getEventHubConnectionString(), this.host.getRetryPolicy(), this.host.getExecutorService());
-				EventHubRuntimeInformation ehInfo = ehClient.getRuntimeInformation().get();
-				if (ehInfo != null)
->>>>>>> 57a60dc1
 				{
 					if (ehInfo != null)
 					{
