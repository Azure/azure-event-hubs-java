--- conflicted
+++ resolved
@@ -63,11 +63,7 @@
     private void createNewPump(String partitionId, Lease lease) throws Exception
     {
 		PartitionPump newPartitionPump = new EventHubPartitionPump(this.host, this, lease);
-<<<<<<< HEAD
-		EventProcessorHost.getExecutorService().submit(new Callable<Void>()
-=======
 		this.host.getExecutorService().submit(new Callable<Void>()
->>>>>>> 16626b75
 			{
 				@Override
 				public Void call() throws Exception
@@ -78,11 +74,7 @@
 					if (newPartitionPump.getPumpStatus() == PartitionPumpStatus.PP_RUNNING)
 					{
 						Pump.this.pumpStates.put(partitionId, newPartitionPump); // do the put after start, if the start fails then put doesn't happen
-<<<<<<< HEAD
-						Pump.this.host.logWithHostAndPartition(Level.FINE, partitionId, "created new pump");
-=======
 						TRACE_LOGGER.info(LoggingUtils.withHostAndPartition(Pump.this.host.getHostName(), partitionId, "created new pump"));
->>>>>>> 16626b75
 					}
 					return null;
 				}
