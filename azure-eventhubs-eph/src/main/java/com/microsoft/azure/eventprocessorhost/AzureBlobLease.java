/*
 * Copyright (c) Microsoft. All rights reserved.
 * Licensed under the MIT license. See LICENSE file in the project root for full license information.
 */

package com.microsoft.azure.eventprocessorhost;

import com.microsoft.azure.storage.StorageException;
import com.microsoft.azure.storage.blob.BlobProperties;
import com.microsoft.azure.storage.blob.BlobRequestOptions;
import com.microsoft.azure.storage.blob.CloudBlockBlob;

<<<<<<< HEAD
import java.util.concurrent.CompletableFuture;
import java.util.concurrent.CompletionException;

final class AzureBlobLease extends Lease {
=======
final class AzureBlobLease extends CompleteLease {
>>>>>>> 94fe7fa2
    private final transient CloudBlockBlob blob; // do not serialize
    private final transient BlobRequestOptions options; // do not serialize
    private String offset = null; // null means checkpoint is uninitialized
    private long sequenceNumber = 0;
<<<<<<< HEAD
=======
    private String token = null;
>>>>>>> 94fe7fa2

    // not intended to be used; built for GSon
    @SuppressWarnings("unused")
    private AzureBlobLease() {
        super();
        this.blob = null; // so that we can mark blob as final
        this.options = null; // so that we can mark options as final
    }

    AzureBlobLease(String partitionId, CloudBlockBlob blob, BlobRequestOptions options) {
        super(partitionId);
        this.blob = blob;
        this.options = options;
    }

    AzureBlobLease(AzureBlobLease source) {
        super(source);
        this.offset = source.offset;
        this.sequenceNumber = source.sequenceNumber;
        this.blob = source.blob;
        this.options = source.options;
<<<<<<< HEAD
=======
        this.token = source.token;
>>>>>>> 94fe7fa2
    }

    AzureBlobLease(AzureBlobLease source, CloudBlockBlob blob, BlobRequestOptions options) {
        super(source);
        this.offset = source.offset;
        this.sequenceNumber = source.sequenceNumber;
        this.blob = blob;
        this.options = options;
<<<<<<< HEAD
    }

    AzureBlobLease(Lease source, CloudBlockBlob blob, BlobRequestOptions options) {
=======
        this.token = source.token;
    }

    AzureBlobLease(CompleteLease source, CloudBlockBlob blob, BlobRequestOptions options) {
>>>>>>> 94fe7fa2
        super(source);
        this.blob = blob;
        this.options = options;
    }

    CloudBlockBlob getBlob() {
        return this.blob;
    }

    String getOffset() {
        return this.offset;
    }

    void setOffset(String offset) {
        this.offset = offset;
    }

    long getSequenceNumber() {
        return this.sequenceNumber;
    }

    void setSequenceNumber(long sequenceNumber) {
        this.sequenceNumber = sequenceNumber;
    }
<<<<<<< HEAD
=======
    
    String getToken() {
        return this.token;
    }
    
    void setToken(String token) {
        this.token = token;
    }
>>>>>>> 94fe7fa2

    Checkpoint getCheckpoint() {
        return new Checkpoint(this.getPartitionId(), this.offset, this.sequenceNumber);
    }

    @Override
<<<<<<< HEAD
    public CompletableFuture<Boolean> isExpired() {
        return CompletableFuture.supplyAsync(() ->
        {
            try {
                this.blob.downloadAttributes(null, options, null); // Get the latest metadata
            } catch (StorageException e) {
                throw new CompletionException(e);
            }
            LeaseState currentState = this.blob.getProperties().getLeaseState();
            // There are multiple lease states, but for our purposes anything but LEASED means that
            // the blob is no longer definitely owned by the last known owner and is potentially available.
            // It could be owned by another host, so just because the state is LEASED does not mean
            // that operations on the blob will not fail with lease lost.
            return (currentState != LeaseState.LEASED);
        });
    }

    @Override
=======
>>>>>>> 94fe7fa2
    String getStateDebug() {
        String retval = "uninitialized";
        try {
            this.blob.downloadAttributes();
            BlobProperties props = this.blob.getProperties();
            retval = props.getLeaseState().toString() + " " + props.getLeaseStatus().toString() + " " + props.getLeaseDuration().toString();
        } catch (StorageException e) {
            retval = "downloadAttributes on the blob caught " + e.toString();
        }
        return retval;
    }
}<|MERGE_RESOLUTION|>--- conflicted
+++ resolved
@@ -10,22 +10,12 @@
 import com.microsoft.azure.storage.blob.BlobRequestOptions;
 import com.microsoft.azure.storage.blob.CloudBlockBlob;
 
-<<<<<<< HEAD
-import java.util.concurrent.CompletableFuture;
-import java.util.concurrent.CompletionException;
-
-final class AzureBlobLease extends Lease {
-=======
 final class AzureBlobLease extends CompleteLease {
->>>>>>> 94fe7fa2
     private final transient CloudBlockBlob blob; // do not serialize
     private final transient BlobRequestOptions options; // do not serialize
     private String offset = null; // null means checkpoint is uninitialized
     private long sequenceNumber = 0;
-<<<<<<< HEAD
-=======
     private String token = null;
->>>>>>> 94fe7fa2
 
     // not intended to be used; built for GSon
     @SuppressWarnings("unused")
@@ -47,10 +37,7 @@
         this.sequenceNumber = source.sequenceNumber;
         this.blob = source.blob;
         this.options = source.options;
-<<<<<<< HEAD
-=======
         this.token = source.token;
->>>>>>> 94fe7fa2
     }
 
     AzureBlobLease(AzureBlobLease source, CloudBlockBlob blob, BlobRequestOptions options) {
@@ -59,16 +46,10 @@
         this.sequenceNumber = source.sequenceNumber;
         this.blob = blob;
         this.options = options;
-<<<<<<< HEAD
-    }
-
-    AzureBlobLease(Lease source, CloudBlockBlob blob, BlobRequestOptions options) {
-=======
         this.token = source.token;
     }
 
     AzureBlobLease(CompleteLease source, CloudBlockBlob blob, BlobRequestOptions options) {
->>>>>>> 94fe7fa2
         super(source);
         this.blob = blob;
         this.options = options;
@@ -93,8 +74,6 @@
     void setSequenceNumber(long sequenceNumber) {
         this.sequenceNumber = sequenceNumber;
     }
-<<<<<<< HEAD
-=======
     
     String getToken() {
         return this.token;
@@ -103,34 +82,12 @@
     void setToken(String token) {
         this.token = token;
     }
->>>>>>> 94fe7fa2
 
     Checkpoint getCheckpoint() {
         return new Checkpoint(this.getPartitionId(), this.offset, this.sequenceNumber);
     }
 
     @Override
-<<<<<<< HEAD
-    public CompletableFuture<Boolean> isExpired() {
-        return CompletableFuture.supplyAsync(() ->
-        {
-            try {
-                this.blob.downloadAttributes(null, options, null); // Get the latest metadata
-            } catch (StorageException e) {
-                throw new CompletionException(e);
-            }
-            LeaseState currentState = this.blob.getProperties().getLeaseState();
-            // There are multiple lease states, but for our purposes anything but LEASED means that
-            // the blob is no longer definitely owned by the last known owner and is potentially available.
-            // It could be owned by another host, so just because the state is LEASED does not mean
-            // that operations on the blob will not fail with lease lost.
-            return (currentState != LeaseState.LEASED);
-        });
-    }
-
-    @Override
-=======
->>>>>>> 94fe7fa2
     String getStateDebug() {
         String retval = "uninitialized";
         try {
