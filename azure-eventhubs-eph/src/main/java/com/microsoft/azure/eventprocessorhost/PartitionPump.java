--- conflicted
+++ resolved
@@ -17,21 +17,13 @@
 import java.util.concurrent.ScheduledFuture;
 import java.util.concurrent.TimeUnit;
 
-<<<<<<< HEAD
-class PartitionPump implements PartitionReceiveHandler {
-=======
 class PartitionPump extends Closable implements PartitionReceiveHandler {
->>>>>>> 94fe7fa2
     private static final Logger TRACE_LOGGER = LoggerFactory.getLogger(PartitionPump.class);
     protected final HostContext hostContext;
     final private CompletableFuture<Void> shutdownTriggerFuture;
     final private CompletableFuture<Void> shutdownFinishedFuture;
     private final Object processingSynchronizer;
-<<<<<<< HEAD
-    protected Lease lease = null; // protected for testability
-=======
     protected CompleteLease lease = null; // protected for testability
->>>>>>> 94fe7fa2
     private EventHubClient eventHubClient = null;
     private PartitionReceiver partitionReceiver = null;
     private CloseReason shutdownReason;
@@ -40,13 +32,9 @@
     private PartitionContext partitionContext = null;
     private ScheduledFuture<?> leaseRenewerFuture = null;
 
-<<<<<<< HEAD
-    PartitionPump(HostContext hostContext, Lease lease) {
-=======
     PartitionPump(HostContext hostContext, CompleteLease lease, Closable parent) {
     	super(parent);
     	
->>>>>>> 94fe7fa2
         this.hostContext = hostContext;
         this.lease = lease;
         this.processingSynchronizer = new Object();
@@ -55,18 +43,11 @@
         this.shutdownTriggerFuture = new CompletableFuture<Void>();
         this.shutdownFinishedFuture = this.shutdownTriggerFuture.handleAsync((r, e) -> cancelPendingOperations(), this.hostContext.getExecutor())
                 .thenComposeAsync((empty) -> cleanUpAll(this.shutdownReason), this.hostContext.getExecutor())
-<<<<<<< HEAD
-                .thenComposeAsync((empty) -> releaseLeaseOnShutdown(), this.hostContext.getExecutor());
-    }
-
-    void setLease(Lease newLease) {
-=======
                 .thenComposeAsync((empty) -> releaseLeaseOnShutdown(), this.hostContext.getExecutor())
                 .whenCompleteAsync((empty, e) -> { setClosed(); }, this.hostContext.getExecutor());
     }
 
     void setLease(CompleteLease newLease) {
->>>>>>> 94fe7fa2
         this.lease = newLease;
         if (this.partitionContext != null) {
             this.partitionContext.setLease(newLease);
@@ -184,18 +165,11 @@
     }
 
     protected void scheduleLeaseRenewer() {
-<<<<<<< HEAD
-        int seconds = this.hostContext.getPartitionManagerOptions().getLeaseRenewIntervalInSeconds();
-        this.leaseRenewerFuture = this.hostContext.getExecutor().schedule(() -> leaseRenewer(), seconds, TimeUnit.SECONDS);
-        TRACE_LOGGER.debug(this.hostContext.withHostAndPartition(this.lease,
-                "scheduling leaseRenewer in " + seconds));
-=======
     	if (!getIsClosingOrClosed()) {
 	        int seconds = this.hostContext.getPartitionManagerOptions().getLeaseRenewIntervalInSeconds();
 	        this.leaseRenewerFuture = this.hostContext.getExecutor().schedule(() -> leaseRenewer(), seconds, TimeUnit.SECONDS);
 	        TRACE_LOGGER.debug(this.hostContext.withHostAndPartition(this.lease, "scheduling leaseRenewer in " + seconds));
     	}
->>>>>>> 94fe7fa2
     }
 
     private CompletableFuture<Boolean> openClients() {
@@ -400,11 +374,7 @@
         if (this.shutdownReason != CloseReason.LeaseLost) {
             // Since this pump is dead, release the lease. Don't care about any errors that may occur. Worst case is
             // that the lease eventually expires, since the lease renewer has been cancelled.
-<<<<<<< HEAD
-            result = PartitionPump.this.hostContext.getLeaseManager().releaseLease(this.partitionContext.getLease())
-=======
             result = PartitionPump.this.hostContext.getLeaseManager().releaseLease(this.lease)
->>>>>>> 94fe7fa2
                     .handleAsync((empty, e) ->
                     {
                         if (e != null) {
@@ -420,11 +390,8 @@
     }
 
     protected void internalShutdown(CloseReason reason, Throwable e) {
-<<<<<<< HEAD
-=======
     	setClosing();
     	
->>>>>>> 94fe7fa2
         this.shutdownReason = reason;
         if (e == null) {
             this.shutdownTriggerFuture.complete(null);
@@ -448,12 +415,9 @@
         if (this.leaseRenewerFuture.isCancelled()) {
             return;
         }
-<<<<<<< HEAD
-=======
         if (getIsClosingOrClosed()) {
         	return;
         }
->>>>>>> 94fe7fa2
 
         // Stage 0: renew the lease
         this.hostContext.getLeaseManager().renewLease(this.lease)
@@ -483,11 +447,7 @@
                                 this.lease.getPartitionId());
                     }
 
-<<<<<<< HEAD
-                    if ((scheduleNext != null) && scheduleNext && !this.leaseRenewerFuture.isCancelled()) {
-=======
                     if ((scheduleNext != null) && scheduleNext.booleanValue() && !this.leaseRenewerFuture.isCancelled() && !getIsClosingOrClosed()) {
->>>>>>> 94fe7fa2
                         scheduleLeaseRenewer();
                     }
                 }, this.hostContext.getExecutor());
