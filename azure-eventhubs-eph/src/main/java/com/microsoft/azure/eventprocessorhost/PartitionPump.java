--- conflicted
+++ resolved
@@ -84,12 +84,8 @@
             catch (Exception e)
             {
                 // If the processor fails on close, just log and notify.
-<<<<<<< HEAD
-                this.host.logWithHostAndPartition(Level.SEVERE, this.partitionContext, "Failed " + EventProcessorHostActionStrings.CLOSING_EVENT_PROCESSOR, e);
-=======
                 TRACE_LOGGER.warn(LoggingUtils.withHostAndPartition(this.host.getHostName(), this.partitionContext,
                         "Failed " + EventProcessorHostActionStrings.CLOSING_EVENT_PROCESSOR), e);
->>>>>>> 16626b75
                 this.host.getEventProcessorOptions().notifyOfException(this.host.getHostName(), e, EventProcessorHostActionStrings.CLOSING_EVENT_PROCESSOR,
                    this.lease.getPartitionId());
             }
