/*
 * Copyright (c) Microsoft. All rights reserved.
 * Licensed under the MIT license. See LICENSE file in the project root for full license information.
 */

package com.microsoft.azure.eventprocessorhost;

import java.time.Instant;
import java.util.concurrent.ExecutionException;
import java.util.function.Function;
import java.util.logging.Level;

import com.microsoft.azure.eventhubs.EventData;
import com.microsoft.azure.eventhubs.PartitionReceiver;
import com.microsoft.azure.eventhubs.ReceiverRuntimeInformation;

public class PartitionContext
{
    private final EventProcessorHost host;
    private final String partitionId;
    private final String eventHubPath;
    private final String consumerGroupName;
    
    private Lease lease;
    private String offset = PartitionReceiver.START_OF_STREAM;
    private long sequenceNumber = 0;
    private ReceiverRuntimeInformation runtimeInformation;
    
    PartitionContext(EventProcessorHost host, String partitionId, String eventHubPath, String consumerGroupName)
    {
        this.host = host;
        this.partitionId = partitionId;
        this.eventHubPath = eventHubPath;
        this.consumerGroupName = consumerGroupName;
<<<<<<< HEAD
=======
        this.runtimeInformation = new ReceiverRuntimeInformation(partitionId);
        
        this.offsetSynchronizer = new Object();
>>>>>>> 19daf8c9
    }

    public String getConsumerGroupName()
    {
        return this.consumerGroupName;
    }

    public String getEventHubPath()
    {
        return this.eventHubPath;
    }
    
    public String getOwner()
    {
    	return this.lease.getOwner();
    }
    
    public ReceiverRuntimeInformation getRuntimeInformation()
    {
        return this.runtimeInformation;
    }
    
    void setRuntimeInformation(ReceiverRuntimeInformation value)
    {
        this.runtimeInformation = value;
    }

    Lease getLease()
    {
        return this.lease;
    }

    // Unlike other properties which are immutable after creation, the lease is updated dynamically and needs a setter.
    void setLease(Lease lease)
    {
        this.lease = lease;
    }

    void setOffsetAndSequenceNumber(EventData event)
    {
		if (sequenceNumber >= this.sequenceNumber)
		{
			this.offset = event.getSystemProperties().getOffset();
			this.sequenceNumber = event.getSystemProperties().getSequenceNumber();
		}
		else
		{
			this.host.logWithHostAndPartition(Level.FINER, this.partitionId, "setOffsetAndSequenceNumber(" + event.getSystemProperties().getOffset() + "//" +
					event.getSystemProperties().getSequenceNumber() + ") would move backwards, ignoring");
		}
    }
    
    public String getPartitionId()
    {
    	return this.partitionId;
    }
    
    // Returns a String (offset) or Instant (timestamp).
    Object getInitialOffset() throws InterruptedException, ExecutionException
    {
    	Object startAt = null;
    	
    	Checkpoint startingCheckpoint = this.host.getCheckpointManager().getCheckpoint(this.partitionId).get();
    	if (startingCheckpoint == null)
    	{
    		// No checkpoint was ever stored. Use the initialOffsetProvider instead.
        	Function<String, Object> initialOffsetProvider = this.host.getEventProcessorOptions().getInitialOffsetProvider();
    		this.host.logWithHostAndPartition(Level.FINER, this.partitionId, "Calling user-provided initial offset provider");
    		startAt = initialOffsetProvider.apply(this.partitionId);
    		if (startAt instanceof String)
    		{
    			this.offset = (String)startAt;
        		this.sequenceNumber = 0; // TODO we use sequenceNumber to check for regression of offset, 0 could be a problem until it gets updated from an event
    	    	this.host.logWithHostAndPartition(Level.FINER, this.partitionId, "Initial offset provided: " + this.offset + "//" + this.sequenceNumber);
    		}
    		else if (startAt instanceof Instant)
    		{
    			// can't set offset/sequenceNumber
    	    	this.host.logWithHostAndPartition(Level.FINER, this.partitionId, "Initial timestamp provided: " + (Instant)startAt);
    		}
    		else
    		{
    			throw new IllegalArgumentException("Unexpected object type returned by user-provided initialOffsetProvider");
    		}
    	}
    	else
    	{
    		// Checkpoint is valid, use it.
	    	this.offset = startingCheckpoint.getOffset();
	    	startAt = this.offset;
	    	this.sequenceNumber = startingCheckpoint.getSequenceNumber();
	    	this.host.logWithHostAndPartition(Level.FINER, this.partitionId, "Retrieved starting offset " + this.offset + "//" + this.sequenceNumber);
    	}
    	
    	return startAt;
    }

    /**
     * Writes the current offset and sequenceNumber to the checkpoint store via the checkpoint manager.
     * @throws IllegalArgumentException  If this.sequenceNumber is less than the last checkpointed value  
     * @throws ExecutionException 
     * @throws InterruptedException 
     */
    public void checkpoint() throws IllegalArgumentException, InterruptedException, ExecutionException
    {
    	// Capture the current offset and sequenceNumber. Synchronize to be sure we get a matched pair
    	// instead of catching an update halfway through. The capturing may not be strictly necessary,
    	// since checkpoint() is called from the user's event processor which also controls the retrieval
    	// of events, and no other thread should be updating this PartitionContext, unless perhaps the
    	// event processor is itself multithreaded... Whether it's required or not, the amount of work
    	// required is trivial, so we might as well do it to be sure.
    	Checkpoint capturedCheckpoint = new Checkpoint(this.partitionId, this.offset, this.sequenceNumber);
    	persistCheckpoint(capturedCheckpoint);
    }

    /**
     * Stores the offset and sequenceNumber from the provided received EventData instance, then writes those
     * values to the checkpoint store via the checkpoint manager.
     *  
     * @param event  A received EventData with valid offset and sequenceNumber
     * @throws IllegalArgumentException  If the sequenceNumber in the provided event is less than the last checkpointed value  
     * @throws ExecutionException 
     * @throws InterruptedException 
     */
    public void checkpoint(EventData event) throws IllegalArgumentException, InterruptedException, ExecutionException
    {
    	persistCheckpoint(new Checkpoint(this.partitionId, event.getSystemProperties().getOffset(), event.getSystemProperties().getSequenceNumber()));
    }
    
    private void persistCheckpoint(Checkpoint persistThis) throws IllegalArgumentException, InterruptedException, ExecutionException
    {
    	this.host.logWithHostAndPartition(Level.FINER, persistThis.getPartitionId(), "Saving checkpoint: " +
    			persistThis.getOffset() + "//" + persistThis.getSequenceNumber());
		
        this.host.getCheckpointManager().updateCheckpoint(this.lease, persistThis).get();
    }
}<|MERGE_RESOLUTION|>--- conflicted
+++ resolved
@@ -32,12 +32,8 @@
         this.partitionId = partitionId;
         this.eventHubPath = eventHubPath;
         this.consumerGroupName = consumerGroupName;
-<<<<<<< HEAD
-=======
-        this.runtimeInformation = new ReceiverRuntimeInformation(partitionId);
-        
-        this.offsetSynchronizer = new Object();
->>>>>>> 19daf8c9
+
+      this.runtimeInformation = new ReceiverRuntimeInformation(partitionId);
     }
 
     public String getConsumerGroupName()
