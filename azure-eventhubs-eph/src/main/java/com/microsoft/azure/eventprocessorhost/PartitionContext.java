--- conflicted
+++ resolved
@@ -148,22 +148,6 @@
      *
      * @return CompletableFuture {@literal ->} null when the checkpoint has been persisted successfully, completes exceptionally on error.
      */
-<<<<<<< HEAD
-    public CompletableFuture<Void> checkpoint()
-    {
-    	CompletableFuture<Void> result = null;
-    	if (this.offset == null)
-    	{
-    		result = new CompletableFuture<Void>();
-    		result.completeExceptionally(new RuntimeException("Cannot checkpoint until at least one event has been received on this partition"));
-    	}
-    	else
-    	{
-	    	Checkpoint capturedCheckpoint = new Checkpoint(this.partitionId, this.offset, this.sequenceNumber);
-	    	result = checkpoint(capturedCheckpoint);
-    	}
-    	return result;
-=======
     public CompletableFuture<Void> checkpoint() {
         CompletableFuture<Void> result = null;
         if (this.offset == null) {
@@ -171,10 +155,9 @@
             result.completeExceptionally(new RuntimeException("Cannot checkpoint until at least one event has been received on this partition"));
         } else {
             Checkpoint capturedCheckpoint = new Checkpoint(this.partitionId, this.offset, this.sequenceNumber);
-            result = persistCheckpoint(capturedCheckpoint);
+            result = checkpoint(capturedCheckpoint);
         }
         return result;
->>>>>>> d2a84033
     }
 
     /**
@@ -185,10 +168,8 @@
      * @param event A received EventData
      * @return CompletableFuture {@literal ->} null when the checkpoint has been persisted successfully, completes exceptionally on error.
      */
-<<<<<<< HEAD
-    public CompletableFuture<Void> checkpoint(EventData event)
-    {
-    	return checkpoint(new Checkpoint(this.partitionId, event.getSystemProperties().getOffset(), event.getSystemProperties().getSequenceNumber()));
+    public CompletableFuture<Void> checkpoint(EventData event) {
+        return checkpoint(new Checkpoint(this.partitionId, event.getSystemProperties().getOffset(), event.getSystemProperties().getSequenceNumber()));
     }
 
     /**
@@ -199,22 +180,10 @@
      * @param checkpoint  a checkpoint
      * @return CompletableFuture {@literal ->} null when the checkpoint has been persisted successfully, completes exceptionally on error.
      */
-    public CompletableFuture<Void> checkpoint(Checkpoint checkpoint)
-    {
-    	TRACE_LOGGER.debug(this.hostContext.withHostAndPartition(checkpoint.getPartitionId(),
+    public CompletableFuture<Void> checkpoint(Checkpoint checkpoint) {
+        TRACE_LOGGER.debug(this.hostContext.withHostAndPartition(checkpoint.getPartitionId(),
                 "Saving checkpoint: " + checkpoint.getOffset() + "//" + checkpoint.getSequenceNumber()));
 
         return this.hostContext.getCheckpointManager().updateCheckpoint(this.lease, checkpoint);
-=======
-    public CompletableFuture<Void> checkpoint(EventData event) {
-        return persistCheckpoint(new Checkpoint(this.partitionId, event.getSystemProperties().getOffset(), event.getSystemProperties().getSequenceNumber()));
-    }
-
-    private CompletableFuture<Void> persistCheckpoint(Checkpoint persistThis) {
-        TRACE_LOGGER.debug(this.hostContext.withHostAndPartition(persistThis.getPartitionId(),
-                "Saving checkpoint: " + persistThis.getOffset() + "//" + persistThis.getSequenceNumber()));
-
-        return this.hostContext.getCheckpointManager().updateCheckpoint(this.lease, persistThis);
->>>>>>> d2a84033
     }
 }