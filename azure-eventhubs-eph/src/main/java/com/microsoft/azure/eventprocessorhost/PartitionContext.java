--- conflicted
+++ resolved
@@ -25,11 +25,7 @@
     private static final Logger TRACE_LOGGER = LoggerFactory.getLogger(PartitionContext.class);
     private final HostContext hostContext;
     private final String partitionId;
-<<<<<<< HEAD
-    private Lease lease;
-=======
     private CompleteLease lease;
->>>>>>> 94fe7fa2
     private String offset = null;
     private long sequenceNumber = 0;
     private ReceiverRuntimeInformation runtimeInformation;
@@ -82,20 +78,12 @@
         this.runtimeInformation = value;
     }
 
-<<<<<<< HEAD
-    Lease getLease() {
-=======
     CompleteLease getLease() {
->>>>>>> 94fe7fa2
         return this.lease;
     }
 
     // Unlike other properties which are immutable after creation, the lease is updated dynamically and needs a setter.
-<<<<<<< HEAD
-    void setLease(Lease lease) {
-=======
     void setLease(CompleteLease lease) {
->>>>>>> 94fe7fa2
         this.lease = lease;
     }
 
