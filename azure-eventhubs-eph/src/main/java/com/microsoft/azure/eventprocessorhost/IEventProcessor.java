/*
 * Copyright (c) Microsoft. All rights reserved.
 * Licensed under the MIT license. See LICENSE file in the project root for full license information.
 */

package com.microsoft.azure.eventprocessorhost;

import com.microsoft.azure.eventhubs.EventData;


/**
 * Interface that must be implemented by event processor classes.
 *
 * Any given instance of an event processor class will only process events from one partition
 * of one Event Hub. A PartitionContext is provided with each call to the event processor because
 * some parameters could change, but it will always be the same partition.
 * 
 * Although EventProcessorHost is multithreaded, calls to a given instance of an event processor
 * class are serialized, except for onError(). onOpen() is called first, then onEvents() will be called zero or more
 * times. When the event processor needs to be shut down, whether because there was a failure
 * somewhere, or the lease for the partition has been lost, or because the entire processor host
 * is being shut down, onClose() is called after the last onEvents() call returns.
 *
 * onError() could be called while onEvents() or onClose() is executing. No synchronization is attempted
 * in order to avoid possibly deadlocking.
 */
public interface IEventProcessor
{
	/**
	 * Called by processor host to initialize the event processor.
	 * 
	 * If onOpen fails, this event processor host instance will give up ownership of the partition.
	 *  
	 * @param context	Information about the partition that this event processor will process events from.
	 * @throws Exception to indicate failure. 
	 */
    public void onOpen(PartitionContext context) throws Exception;

    /**
     * Called by processor host to indicate that the event processor is being stopped.
     * 
     * If onClose fails, the exception is reported to the general exception notification handler set via
     * EventProcessorOptions, if any, but is otherwise ignored.
     * 
     * @param context	Information about the partition.
     * @param reason	Reason why the event processor is being stopped.
     * @throws Exception to indicate failure.
     */
    public void onClose(PartitionContext context, CloseReason reason) throws Exception;

    /**
     * Called by the processor host when a batch of events has arrived.
     * 
     * This is where the real work of the event processor is done. It is normally called when one
     * or more events have arrived. If the EventProcessorHost instance was set up with an EventProcessorOptions
     * on which setInvokeProcessorAfterReceiveTimeout(true) has been called, then when a receive times out,
     * onEvents will be called with an empty iterable. By default this option is false and receive timeouts do not
     * cause a call to this method.
     * 
     * @param context	Information about the partition.
     * @param events	The events to be processed. May be empty.
     * @throws Exception to indicate failure.
     */
<<<<<<< HEAD
    public void onEvents(PartitionContext context, Iterable<EventData> messages) throws Exception;
=======
    public void onEvents(PartitionContext context, Iterable<? extends EventData> events) throws Exception;
>>>>>>> 060291bc
    
    /**
     * Called when the underlying client experiences an error while receiving. EventProcessorHost will take
     * care of recovering from the error and continuing to pump events, so no action is required from
     * your code. This method is provided for informational purposes. 
     *  
     * @param context  Information about the partition.
     * @param error    The error that occured.
     */
    public void onError(PartitionContext context, Throwable error);
}<|MERGE_RESOLUTION|>--- conflicted
+++ resolved
@@ -61,12 +61,8 @@
      * @param events	The events to be processed. May be empty.
      * @throws Exception to indicate failure.
      */
-<<<<<<< HEAD
-    public void onEvents(PartitionContext context, Iterable<EventData> messages) throws Exception;
-=======
-    public void onEvents(PartitionContext context, Iterable<? extends EventData> events) throws Exception;
->>>>>>> 060291bc
-    
+    public void onEvents(PartitionContext context, Iterable<EventData> events) throws Exception;
+
     /**
      * Called when the underlying client experiences an error while receiving. EventProcessorHost will take
      * care of recovering from the error and continuing to pump events, so no action is required from
