--- conflicted
+++ resolved
@@ -22,19 +22,6 @@
  */
 public interface ILeaseManager {
     /**
-<<<<<<< HEAD
-     * The lease renew interval is used by PartitionManager to determine how often it should
-     * scan leases and renew them. In order to redistribute leases in a timely fashion after a host
-     * ceases operating, we recommend a relatively short interval, such as ten seconds. Obviously it
-     * should be less than half of the lease length, to prevent accidental expiration.
-     *
-     * @return The sleep interval between scans, specified in milliseconds.
-     */
-    public int getLeaseRenewIntervalInMilliseconds();
-
-    /**
-=======
->>>>>>> 94fe7fa2
      * The lease duration is mostly internal to the lease manager implementation but may be needed
      * by other parts of the event processor host.
      *
@@ -67,34 +54,20 @@
     public CompletableFuture<Void> deleteLeaseStore();
 
     /**
-<<<<<<< HEAD
-     * Returns the lease info for all partitions.
-     *
-     * @return CompletableFuture {@literal ->} list of Leases, completes exceptionally on error.
-=======
      * Returns the lease info for the given partition..
      *
      * @param partitionId  Get the lease info for this partition.
      * @return CompletableFuture {@literal ->} Lease, completes exceptionally on error.
->>>>>>> 94fe7fa2
      */
     public CompletableFuture<CompleteLease> getLease(String partitionId);
 
     /**
-<<<<<<< HEAD
-     * Create in the store the lease for the given partition, if it does not exist. Do nothing if it exists
-     * in the store already.
-     *
-     * @param partitionId id of partition to create lease info for
-     * @return CompletableFuture {@literal ->} the existing or newly-created lease info for the partition, completes exceptionally on error
-=======
      * Returns lightweight BaseLease for all leases, which includes name of owning host and whether lease
      * is expired. An implementation is free to return CompleteLease or its own class derived from CompleteLease,
      * but it is important that getAllLeases run as fast as possible. If it is faster to obtain only the
      * information required for a BaseLease, we heavily recommend doing that.
      * 
      * @return CompletableFuture {@literal ->} list of BaseLease, completes exceptionally on error.
->>>>>>> 94fe7fa2
      */
     public CompletableFuture<List<BaseLease>> getAllLeases();
     
