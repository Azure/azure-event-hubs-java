package com.microsoft.azure.eventprocessorhost;

<<<<<<< HEAD
import com.microsoft.azure.eventhubs.IllegalEntityException;
import org.junit.Test;

import java.util.concurrent.ExecutionException;

import static org.junit.Assert.fail;

public class SadPathTests extends TestBase {
    @Test
    public void noSuchEventHubTest() throws Exception {
        PerTestSettings settings = new PerTestSettings("NoSuchEventHub");
        settings.inEventHubDoesNotExist = true;
=======
import com.microsoft.azure.eventhubs.EventHubException;
import com.microsoft.azure.eventhubs.IllegalEntityException;

import org.junit.Assume;
import org.junit.Test;

import java.util.concurrent.ExecutionException;

import static org.junit.Assert.fail;

public class SadPathTests extends TestBase {
    @Test
    public void noSuchEventHubNamespaceTest() throws Exception {
        PerTestSettings settings = new PerTestSettings("NoSuchEventHubNamespace");
        settings.inHasSenders = false;
        settings.inEventHubDoesNotExist = true;
        Assume.assumeFalse(TestUtilities.isRunningOnAzure());
        try {
            settings = testSetup(settings);
            fail("No exception occurred");
        } catch (EventHubException e) {
          	TestBase.logInfo("Got expected EventHubException");
        } finally {
            testFinish(settings, NO_CHECKS);
        }
    }

    @Test
    public void noSuchEventHubTest() throws Exception {
        PerTestSettings settings = new PerTestSettings("NoSuchEventHub");
        settings.inHasSenders = false;
        settings.inSkipIfNoEventHubConnectionString = true;
>>>>>>> 94fe7fa2
        settings.inoutEPHConstructorArgs.setEHPath("thereisnoeventhubwiththisname", PerTestSettings.EPHConstructorArgs.EH_PATH_OVERRIDE_AND_REPLACE);
        try {
            settings = testSetup(settings);
            fail("No exception occurred");
        } catch (ExecutionException e) {
            Throwable inner = e.getCause();
            if ((inner != null) && (inner instanceof IllegalEntityException)) {
<<<<<<< HEAD
                TestUtilities.log("Got expected IllegalEntityException\n");
=======
            	TestBase.logInfo("Got expected IllegalEntityException");
>>>>>>> 94fe7fa2
            } else {
                throw e;
            }
        } finally {
            testFinish(settings, NO_CHECKS);
        }
    }
<<<<<<< HEAD

    @Test
    public void noSuchConsumerGroupTest() throws Exception {
        PerTestSettings settings = new PerTestSettings("NoSuchConsumerGroup");
=======
    
    // Turned off -- we cannot detect no such consumer group at register time
    //@Test
    public void noSuchConsumerGroupTest() throws Exception {
        PerTestSettings settings = new PerTestSettings("NoSuchConsumerGroup");
        settings.inHasSenders = false;
>>>>>>> 94fe7fa2
        settings.inoutEPHConstructorArgs.setConsumerGroupName("thereisnoconsumergroupwiththisname");
        try {
            settings = testSetup(settings);
            fail("No exception occurred");
        } catch (ExecutionException e) {
            Throwable inner = e.getCause();
            if ((inner != null) && (inner instanceof IllegalEntityException)) {
<<<<<<< HEAD
                TestUtilities.log("Got expected IllegalEntityException\n");
=======
            	TestBase.logInfo("Got expected IllegalEntityException");
>>>>>>> 94fe7fa2
            } else {
                throw e;
            }
        } finally {
            testFinish(settings, NO_CHECKS);
        }
    }

    @Test
    public void secondRegisterFailsTest() throws Exception {
        PerTestSettings settings = new PerTestSettings("SecondRegisterFails");
<<<<<<< HEAD
        settings = testSetup(settings);

        try {
            settings.outHost.registerEventProcessorFactory(settings.outProcessorFactory, settings.inOptions).get();
            Thread.sleep(10000);
            fail("No exception occurred");
        } catch (IllegalStateException e) {
            if ((e.getMessage() != null) && (e.getMessage().compareTo("Register has already been called on this EventProcessorHost") == 0)) {
                TestUtilities.log("Got expected exception\n");
            } else {
                fail("Got IllegalStateException but text is wrong");
            }
        } finally {
            testFinish(settings, NO_CHECKS);
        }
    }

    @Test
    public void reregisterFailsTest() throws Exception {
        PerTestSettings settings = new PerTestSettings("ReregisterFails");
        settings = testSetup(settings);

        try {
            Thread.sleep(15000);
            settings.outHost.unregisterEventProcessor();

=======
        settings.inHasSenders = false;
        settings = testSetup(settings);

        try {
            settings.outHost.registerEventProcessorFactory(settings.outProcessorFactory, settings.inOptions).get();
            Thread.sleep(10000);
            fail("No exception occurred");
        } catch (IllegalStateException e) {
            if ((e.getMessage() != null) && (e.getMessage().compareTo("Register has already been called on this EventProcessorHost") == 0)) {
            	TestBase.logInfo("Got expected exception");
            } else {
                fail("Got IllegalStateException but text is wrong");
            }
        } finally {
            testFinish(settings, NO_CHECKS);
        }
    }

    @Test
    public void reregisterFailsTest() throws Exception {
        PerTestSettings settings = new PerTestSettings("ReregisterFails");
        settings.inHasSenders = false;
        settings = testSetup(settings);

        try {
            Thread.sleep(15000);
            settings.outHost.unregisterEventProcessor().get();

>>>>>>> 94fe7fa2
            settings.outHost.registerEventProcessorFactory(settings.outProcessorFactory, settings.inOptions).get();
            Thread.sleep(10000);
            fail("No exception occurred");
        } catch (IllegalStateException e) {
            if ((e.getMessage() != null) && (e.getMessage().compareTo("Register cannot be called on an EventProcessorHost after unregister. Please create a new EventProcessorHost instance.") == 0)) {
<<<<<<< HEAD
                TestUtilities.log("Got expected exception\n");
=======
            	TestBase.logInfo("Got expected exception");
>>>>>>> 94fe7fa2
            } else {
                fail("Got IllegalStateException but text is wrong");
            }
        } finally {
            testFinish(settings, NO_CHECKS);
        }
    }

<<<<<<< HEAD
    @Test
=======
    // Turned off -- requires special setup beyond just having a real event hub
    // @Test
>>>>>>> 94fe7fa2
    public void badEventHubNameTest() throws Exception {
        // This case requires an eventhub with a bad name (not legal as storage container name).
        // Within EPH the validation of the name occurs after other operations that fail if the eventhub
        // doesn't exist, so this case can't use arbitrary bad names.
        PerTestSettings settings = new PerTestSettings("BadEventHubName");
<<<<<<< HEAD
=======
        settings.inHasSenders = false;
>>>>>>> 94fe7fa2
        try {
            settings.inoutEPHConstructorArgs.setStorageContainerName(null); // otherwise test framework creates unique storage container name
            settings = testSetup(settings);
            fail("No exception occurred");
        } catch (IllegalArgumentException e) {
            String message = e.getMessage();
            if ((message != null) && message.startsWith("EventHub names must conform to the following rules")) {
<<<<<<< HEAD
                TestUtilities.log("Got expected IllegalArgumentException\n");
=======
            	TestBase.logInfo("Got expected IllegalArgumentException");
>>>>>>> 94fe7fa2
            } else {
                throw e;
            }
        } finally {
            testFinish(settings, NO_CHECKS);
        }
    }
}<|MERGE_RESOLUTION|>--- conflicted
+++ resolved
@@ -1,19 +1,5 @@
 package com.microsoft.azure.eventprocessorhost;
 
-<<<<<<< HEAD
-import com.microsoft.azure.eventhubs.IllegalEntityException;
-import org.junit.Test;
-
-import java.util.concurrent.ExecutionException;
-
-import static org.junit.Assert.fail;
-
-public class SadPathTests extends TestBase {
-    @Test
-    public void noSuchEventHubTest() throws Exception {
-        PerTestSettings settings = new PerTestSettings("NoSuchEventHub");
-        settings.inEventHubDoesNotExist = true;
-=======
 import com.microsoft.azure.eventhubs.EventHubException;
 import com.microsoft.azure.eventhubs.IllegalEntityException;
 
@@ -46,7 +32,6 @@
         PerTestSettings settings = new PerTestSettings("NoSuchEventHub");
         settings.inHasSenders = false;
         settings.inSkipIfNoEventHubConnectionString = true;
->>>>>>> 94fe7fa2
         settings.inoutEPHConstructorArgs.setEHPath("thereisnoeventhubwiththisname", PerTestSettings.EPHConstructorArgs.EH_PATH_OVERRIDE_AND_REPLACE);
         try {
             settings = testSetup(settings);
@@ -54,11 +39,7 @@
         } catch (ExecutionException e) {
             Throwable inner = e.getCause();
             if ((inner != null) && (inner instanceof IllegalEntityException)) {
-<<<<<<< HEAD
-                TestUtilities.log("Got expected IllegalEntityException\n");
-=======
             	TestBase.logInfo("Got expected IllegalEntityException");
->>>>>>> 94fe7fa2
             } else {
                 throw e;
             }
@@ -66,19 +47,12 @@
             testFinish(settings, NO_CHECKS);
         }
     }
-<<<<<<< HEAD
-
-    @Test
-    public void noSuchConsumerGroupTest() throws Exception {
-        PerTestSettings settings = new PerTestSettings("NoSuchConsumerGroup");
-=======
     
     // Turned off -- we cannot detect no such consumer group at register time
     //@Test
     public void noSuchConsumerGroupTest() throws Exception {
         PerTestSettings settings = new PerTestSettings("NoSuchConsumerGroup");
         settings.inHasSenders = false;
->>>>>>> 94fe7fa2
         settings.inoutEPHConstructorArgs.setConsumerGroupName("thereisnoconsumergroupwiththisname");
         try {
             settings = testSetup(settings);
@@ -86,11 +60,7 @@
         } catch (ExecutionException e) {
             Throwable inner = e.getCause();
             if ((inner != null) && (inner instanceof IllegalEntityException)) {
-<<<<<<< HEAD
-                TestUtilities.log("Got expected IllegalEntityException\n");
-=======
             	TestBase.logInfo("Got expected IllegalEntityException");
->>>>>>> 94fe7fa2
             } else {
                 throw e;
             }
@@ -102,34 +72,6 @@
     @Test
     public void secondRegisterFailsTest() throws Exception {
         PerTestSettings settings = new PerTestSettings("SecondRegisterFails");
-<<<<<<< HEAD
-        settings = testSetup(settings);
-
-        try {
-            settings.outHost.registerEventProcessorFactory(settings.outProcessorFactory, settings.inOptions).get();
-            Thread.sleep(10000);
-            fail("No exception occurred");
-        } catch (IllegalStateException e) {
-            if ((e.getMessage() != null) && (e.getMessage().compareTo("Register has already been called on this EventProcessorHost") == 0)) {
-                TestUtilities.log("Got expected exception\n");
-            } else {
-                fail("Got IllegalStateException but text is wrong");
-            }
-        } finally {
-            testFinish(settings, NO_CHECKS);
-        }
-    }
-
-    @Test
-    public void reregisterFailsTest() throws Exception {
-        PerTestSettings settings = new PerTestSettings("ReregisterFails");
-        settings = testSetup(settings);
-
-        try {
-            Thread.sleep(15000);
-            settings.outHost.unregisterEventProcessor();
-
-=======
         settings.inHasSenders = false;
         settings = testSetup(settings);
 
@@ -158,17 +100,12 @@
             Thread.sleep(15000);
             settings.outHost.unregisterEventProcessor().get();
 
->>>>>>> 94fe7fa2
             settings.outHost.registerEventProcessorFactory(settings.outProcessorFactory, settings.inOptions).get();
             Thread.sleep(10000);
             fail("No exception occurred");
         } catch (IllegalStateException e) {
             if ((e.getMessage() != null) && (e.getMessage().compareTo("Register cannot be called on an EventProcessorHost after unregister. Please create a new EventProcessorHost instance.") == 0)) {
-<<<<<<< HEAD
-                TestUtilities.log("Got expected exception\n");
-=======
             	TestBase.logInfo("Got expected exception");
->>>>>>> 94fe7fa2
             } else {
                 fail("Got IllegalStateException but text is wrong");
             }
@@ -177,21 +114,14 @@
         }
     }
 
-<<<<<<< HEAD
-    @Test
-=======
     // Turned off -- requires special setup beyond just having a real event hub
     // @Test
->>>>>>> 94fe7fa2
     public void badEventHubNameTest() throws Exception {
         // This case requires an eventhub with a bad name (not legal as storage container name).
         // Within EPH the validation of the name occurs after other operations that fail if the eventhub
         // doesn't exist, so this case can't use arbitrary bad names.
         PerTestSettings settings = new PerTestSettings("BadEventHubName");
-<<<<<<< HEAD
-=======
         settings.inHasSenders = false;
->>>>>>> 94fe7fa2
         try {
             settings.inoutEPHConstructorArgs.setStorageContainerName(null); // otherwise test framework creates unique storage container name
             settings = testSetup(settings);
@@ -199,11 +129,7 @@
         } catch (IllegalArgumentException e) {
             String message = e.getMessage();
             if ((message != null) && message.startsWith("EventHub names must conform to the following rules")) {
-<<<<<<< HEAD
-                TestUtilities.log("Got expected IllegalArgumentException\n");
-=======
             	TestBase.logInfo("Got expected IllegalArgumentException");
->>>>>>> 94fe7fa2
             } else {
                 throw e;
             }
