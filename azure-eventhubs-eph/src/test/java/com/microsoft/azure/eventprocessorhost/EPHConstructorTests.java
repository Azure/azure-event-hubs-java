package com.microsoft.azure.eventprocessorhost;

import org.junit.Test;

import static org.junit.Assert.fail;

public class EPHConstructorTests extends TestBase {
    @Test
    public void conflictingEventHubPathsTest() throws Exception {
        PerTestSettings settings = new PerTestSettings("ConflictingEventHubPaths");
<<<<<<< HEAD
        settings.inEventHubDoesNotExist = true;
        settings.inoutEPHConstructorArgs.setEHPath("thisisdifferentfromtheconnectionstring", PerTestSettings.EPHConstructorArgs.EH_PATH_OVERRIDE);
=======
        settings.inHasSenders = false;
        settings.inEventHubDoesNotExist = true;
        settings.inoutEPHConstructorArgs.dummyStorageConnection();
        
        settings.inoutEPHConstructorArgs.setEHPath("thisisdifferentfromtheconnectionstring", PerTestSettings.EPHConstructorArgs.EH_PATH_OVERRIDE);
        
>>>>>>> 94fe7fa2
        try {
            settings = testSetup(settings);
            fail("No exception occurred");
        } catch (IllegalArgumentException e) {
            if ((e.getMessage() != null) && (e.getMessage().compareTo("Provided EventHub path in eventHubPath parameter conflicts with the path in provided EventHub connection string") == 0)) {
<<<<<<< HEAD
                TestUtilities.log("Got expected exception\n");
=======
            	TestBase.logInfo("Got expected exception");
>>>>>>> 94fe7fa2
            } else {
                throw e;
            }
        } finally {
            testFinish(settings, NO_CHECKS);
        }
    }

    @Test
    public void missingEventHubPathTest() throws Exception {
        PerTestSettings settings = new PerTestSettings("MissingEventHubPath");
<<<<<<< HEAD
        settings.inEventHubDoesNotExist = true;
        settings.inoutEPHConstructorArgs.setEHPath("", PerTestSettings.EPHConstructorArgs.EH_PATH_OVERRIDE_AND_REPLACE);
=======
        settings.inHasSenders = false;
        settings.inEventHubDoesNotExist = true;
        settings.inoutEPHConstructorArgs.dummyStorageConnection();
        
        settings.inoutEPHConstructorArgs.setEHPath("", PerTestSettings.EPHConstructorArgs.EH_PATH_OVERRIDE_AND_REPLACE);
        
>>>>>>> 94fe7fa2
        try {
            settings = testSetup(settings);
            fail("No exception occurred");
        } catch (IllegalArgumentException e) {
            if ((e.getMessage() != null) && (e.getMessage().compareTo("Provide EventHub entity path in either eventHubPath argument or in eventHubConnectionString") == 0)) {
<<<<<<< HEAD
                TestUtilities.log("Got expected exception\n");
=======
            	TestBase.logInfo("Got expected exception");
>>>>>>> 94fe7fa2
            } else {
                throw e;
            }
        } finally {
            testFinish(settings, NO_CHECKS);
        }
    }

    @Test
    public void nullHostNameTest() throws Exception {
        PerTestSettings settings = new PerTestSettings("NullHostName");
<<<<<<< HEAD
        settings.inoutEPHConstructorArgs.setHostName(null);
=======
        settings.inHasSenders = false;
        settings.inEventHubDoesNotExist = true;
        settings.inoutEPHConstructorArgs.dummyStorageConnection();

        settings.inoutEPHConstructorArgs.setHostName(null);
        
>>>>>>> 94fe7fa2
        try {
            settings = testSetup(settings);
            fail("No exception occurred");
        } catch (IllegalArgumentException e) {
<<<<<<< HEAD
            TestUtilities.log("Got expected exception");
=======
        	TestBase.logInfo("Got expected exception");
>>>>>>> 94fe7fa2
        } finally {
            testFinish(settings, NO_CHECKS);
        }
    }

    @Test
    public void emptyHostNameTest() throws Exception {
        PerTestSettings settings = new PerTestSettings("EmptyHostName");
<<<<<<< HEAD
        settings.inoutEPHConstructorArgs.setHostName("");
=======
        settings.inHasSenders = false;
        settings.inEventHubDoesNotExist = true;
        settings.inoutEPHConstructorArgs.dummyStorageConnection();
        
        settings.inoutEPHConstructorArgs.setHostName("");
        
>>>>>>> 94fe7fa2
        try {
            settings = testSetup(settings);
            fail("No exception occurred");
        } catch (IllegalArgumentException e) {
<<<<<<< HEAD
            TestUtilities.log("Got expected exception");
=======
        	TestBase.logInfo("Got expected exception");
>>>>>>> 94fe7fa2
        } finally {
            testFinish(settings, NO_CHECKS);
        }
    }

    @Test
    public void nullConsumerGroupNameTest() throws Exception {
        PerTestSettings settings = new PerTestSettings("NullConsumerGroupName");
<<<<<<< HEAD
        settings.inoutEPHConstructorArgs.setConsumerGroupName(null);
=======
        settings.inHasSenders = false;
        settings.inEventHubDoesNotExist = true;
        settings.inoutEPHConstructorArgs.dummyStorageConnection();
        
        settings.inoutEPHConstructorArgs.setConsumerGroupName(null);
        
>>>>>>> 94fe7fa2
        try {
            settings = testSetup(settings);
            fail("No exception occurred");
        } catch (IllegalArgumentException e) {
<<<<<<< HEAD
            TestUtilities.log("Got expected exception");
=======
        	TestBase.logInfo("Got expected exception");
>>>>>>> 94fe7fa2
        } finally {
            testFinish(settings, NO_CHECKS);
        }
    }

    @Test
    public void emptyConsumerGroupNameTest() throws Exception {
        PerTestSettings settings = new PerTestSettings("EmptyConsumerGroupName");
<<<<<<< HEAD
        settings.inoutEPHConstructorArgs.setConsumerGroupName("");
=======
        settings.inHasSenders = false;
        settings.inEventHubDoesNotExist = true;
        settings.inoutEPHConstructorArgs.dummyStorageConnection();
        
        settings.inoutEPHConstructorArgs.setConsumerGroupName("");
        
>>>>>>> 94fe7fa2
        try {
            settings = testSetup(settings);
            fail("No exception occurred");
        } catch (IllegalArgumentException e) {
<<<<<<< HEAD
            TestUtilities.log("Got expected exception");
=======
        	TestBase.logInfo("Got expected exception");
>>>>>>> 94fe7fa2
        } finally {
            testFinish(settings, NO_CHECKS);
        }
    }

    @Test
    public void nullEHConnectionStringTest() throws Exception {
        PerTestSettings settings = new PerTestSettings("NullEHConnectionString");
<<<<<<< HEAD
        settings.inoutEPHConstructorArgs.setEHConnection(null);
=======
        settings.inHasSenders = false;
        settings.inEventHubDoesNotExist = true;
        settings.inoutEPHConstructorArgs.dummyStorageConnection();
        
        settings.inoutEPHConstructorArgs.setEHConnection(null);
        
>>>>>>> 94fe7fa2
        try {
            settings = testSetup(settings);
            fail("No exception occurred");
        } catch (IllegalArgumentException e) {
<<<<<<< HEAD
            TestUtilities.log("Got expected exception");
=======
        	TestBase.logInfo("Got expected exception");
>>>>>>> 94fe7fa2
        } finally {
            testFinish(settings, NO_CHECKS);
        }
    }

    @Test
    public void emptyEHConnectionStringTest() throws Exception {
        PerTestSettings settings = new PerTestSettings("EmptyEHConnectionString");
<<<<<<< HEAD
        settings.inoutEPHConstructorArgs.setEHConnection("");
=======
        settings.inHasSenders = false;
        settings.inEventHubDoesNotExist = true;
        settings.inoutEPHConstructorArgs.dummyStorageConnection();
        
        settings.inoutEPHConstructorArgs.setEHConnection("");
        
>>>>>>> 94fe7fa2
        try {
            settings = testSetup(settings);
            fail("No exception occurred");
        } catch (IllegalArgumentException e) {
<<<<<<< HEAD
            TestUtilities.log("Got expected exception");
=======
        	TestBase.logInfo("Got expected exception");
>>>>>>> 94fe7fa2
        } finally {
            testFinish(settings, NO_CHECKS);
        }
    }

    @Test
    public void ehPathOnlySeparateTest() throws Exception {
        PerTestSettings settings = new PerTestSettings("EHPathOnlySeparate");
<<<<<<< HEAD
=======
        settings.inHasSenders = false;
        settings.inEventHubDoesNotExist = true;
        settings.inoutEPHConstructorArgs.dummyStorageConnection();
        
>>>>>>> 94fe7fa2
        settings.inoutEPHConstructorArgs.removePathFromEHConnection();

        try {
            settings = testSetup(settings);
        } finally {
            testFinish(settings, NO_CHECKS);
        }
    }

    @Test
    public void ehPathOnlyInConnStringTest() throws Exception {
        PerTestSettings settings = new PerTestSettings("EHPathOnlyInConnString");
<<<<<<< HEAD
=======
        settings.inHasSenders = false;
        settings.inEventHubDoesNotExist = true;
        settings.inoutEPHConstructorArgs.dummyStorageConnection();
        
>>>>>>> 94fe7fa2
        settings.inoutEPHConstructorArgs.setEHPath("", PerTestSettings.EPHConstructorArgs.EH_PATH_OVERRIDE);

        try {
            settings = testSetup(settings);
        } finally {
            testFinish(settings, NO_CHECKS);
        }
    }

    @Test
    public void nullCheckpointManagerTest() throws Exception {
        PerTestSettings settings = new PerTestSettings("NullCheckpointManager");
<<<<<<< HEAD
        settings.inoutEPHConstructorArgs.setCheckpointManager(null);
=======
        settings.inHasSenders = false;
        settings.inEventHubDoesNotExist = true;
        settings.inoutEPHConstructorArgs.dummyStorageConnection();
        
        settings.inoutEPHConstructorArgs.setCheckpointManager(null);
        
>>>>>>> 94fe7fa2
        try {
            settings = testSetup(settings);
            fail("No exception occurred");
        } catch (IllegalArgumentException e) {
<<<<<<< HEAD
            TestUtilities.log("Got expected exception");
=======
        	TestBase.logInfo("Got expected exception");
>>>>>>> 94fe7fa2
        } finally {
            testFinish(settings, NO_CHECKS);
        }
    }

    @Test
    public void nullLeaseManagerTest() throws Exception {
        PerTestSettings settings = new PerTestSettings("NullLeaseManager");
<<<<<<< HEAD
        settings.inoutEPHConstructorArgs.setLeaseManager(null);
=======
        settings.inHasSenders = false;
        settings.inEventHubDoesNotExist = true;
        settings.inoutEPHConstructorArgs.dummyStorageConnection();
        
        settings.inoutEPHConstructorArgs.setLeaseManager(null);
        
>>>>>>> 94fe7fa2
        try {
            settings = testSetup(settings);
            fail("No exception occurred");
        } catch (IllegalArgumentException e) {
<<<<<<< HEAD
            TestUtilities.log("Got expected exception");
=======
        	TestBase.logInfo("Got expected exception");
>>>>>>> 94fe7fa2
        } finally {
            testFinish(settings, NO_CHECKS);
        }
    }

    @Test
    public void nullStorageConnectionStringTest() throws Exception {
        PerTestSettings settings = new PerTestSettings("NullStorageConnectionString");
<<<<<<< HEAD
=======
        settings.inHasSenders = false;
        settings.inEventHubDoesNotExist = true;
        
>>>>>>> 94fe7fa2
        settings.inoutEPHConstructorArgs.setStorageConnection(null);
        try {
            settings = testSetup(settings);
            fail("No exception occurred");
        } catch (IllegalArgumentException e) {
<<<<<<< HEAD
            TestUtilities.log("Got expected exception");
=======
        	TestBase.logInfo("Got expected exception");
>>>>>>> 94fe7fa2
        } finally {
            testFinish(settings, NO_CHECKS);
        }
    }

    @Test
    public void emptyStorageConnectionStringTest() throws Exception {
        PerTestSettings settings = new PerTestSettings("EmptyStorageConnectionString");
<<<<<<< HEAD
        settings.inoutEPHConstructorArgs.setStorageConnection("");
=======
        settings.inHasSenders = false;
        settings.inEventHubDoesNotExist = true;

        settings.inoutEPHConstructorArgs.setStorageConnection("");
        
>>>>>>> 94fe7fa2
        try {
            settings = testSetup(settings);
            fail("No exception occurred");
        } catch (IllegalArgumentException e) {
<<<<<<< HEAD
            TestUtilities.log("Got expected exception");
=======
        	TestBase.logInfo("Got expected exception");
>>>>>>> 94fe7fa2
        } finally {
            testFinish(settings, NO_CHECKS);
        }
    }

    // TODO
    // @Test
    // public void verifyStorageContainerNameTest() throws Exception
    // Uses Storage APIs to check that the expected container has been created.

    // TODO
    // @Test
    // public void verifyStorageBlobPrefixTest() throws Exception
    // Uses Storage APIs to check that the blobs have the expected prefix in their names
}<|MERGE_RESOLUTION|>--- conflicted
+++ resolved
@@ -8,27 +8,18 @@
     @Test
     public void conflictingEventHubPathsTest() throws Exception {
         PerTestSettings settings = new PerTestSettings("ConflictingEventHubPaths");
-<<<<<<< HEAD
-        settings.inEventHubDoesNotExist = true;
+        settings.inHasSenders = false;
+        settings.inEventHubDoesNotExist = true;
+        settings.inoutEPHConstructorArgs.dummyStorageConnection();
+        
         settings.inoutEPHConstructorArgs.setEHPath("thisisdifferentfromtheconnectionstring", PerTestSettings.EPHConstructorArgs.EH_PATH_OVERRIDE);
-=======
-        settings.inHasSenders = false;
-        settings.inEventHubDoesNotExist = true;
-        settings.inoutEPHConstructorArgs.dummyStorageConnection();
-        
-        settings.inoutEPHConstructorArgs.setEHPath("thisisdifferentfromtheconnectionstring", PerTestSettings.EPHConstructorArgs.EH_PATH_OVERRIDE);
-        
->>>>>>> 94fe7fa2
+        
         try {
             settings = testSetup(settings);
             fail("No exception occurred");
         } catch (IllegalArgumentException e) {
             if ((e.getMessage() != null) && (e.getMessage().compareTo("Provided EventHub path in eventHubPath parameter conflicts with the path in provided EventHub connection string") == 0)) {
-<<<<<<< HEAD
-                TestUtilities.log("Got expected exception\n");
-=======
             	TestBase.logInfo("Got expected exception");
->>>>>>> 94fe7fa2
             } else {
                 throw e;
             }
@@ -40,27 +31,18 @@
     @Test
     public void missingEventHubPathTest() throws Exception {
         PerTestSettings settings = new PerTestSettings("MissingEventHubPath");
-<<<<<<< HEAD
-        settings.inEventHubDoesNotExist = true;
+        settings.inHasSenders = false;
+        settings.inEventHubDoesNotExist = true;
+        settings.inoutEPHConstructorArgs.dummyStorageConnection();
+        
         settings.inoutEPHConstructorArgs.setEHPath("", PerTestSettings.EPHConstructorArgs.EH_PATH_OVERRIDE_AND_REPLACE);
-=======
-        settings.inHasSenders = false;
-        settings.inEventHubDoesNotExist = true;
-        settings.inoutEPHConstructorArgs.dummyStorageConnection();
-        
-        settings.inoutEPHConstructorArgs.setEHPath("", PerTestSettings.EPHConstructorArgs.EH_PATH_OVERRIDE_AND_REPLACE);
-        
->>>>>>> 94fe7fa2
+        
         try {
             settings = testSetup(settings);
             fail("No exception occurred");
         } catch (IllegalArgumentException e) {
             if ((e.getMessage() != null) && (e.getMessage().compareTo("Provide EventHub entity path in either eventHubPath argument or in eventHubConnectionString") == 0)) {
-<<<<<<< HEAD
-                TestUtilities.log("Got expected exception\n");
-=======
             	TestBase.logInfo("Got expected exception");
->>>>>>> 94fe7fa2
             } else {
                 throw e;
             }
@@ -72,25 +54,17 @@
     @Test
     public void nullHostNameTest() throws Exception {
         PerTestSettings settings = new PerTestSettings("NullHostName");
-<<<<<<< HEAD
+        settings.inHasSenders = false;
+        settings.inEventHubDoesNotExist = true;
+        settings.inoutEPHConstructorArgs.dummyStorageConnection();
+
         settings.inoutEPHConstructorArgs.setHostName(null);
-=======
-        settings.inHasSenders = false;
-        settings.inEventHubDoesNotExist = true;
-        settings.inoutEPHConstructorArgs.dummyStorageConnection();
-
-        settings.inoutEPHConstructorArgs.setHostName(null);
-        
->>>>>>> 94fe7fa2
-        try {
-            settings = testSetup(settings);
-            fail("No exception occurred");
-        } catch (IllegalArgumentException e) {
-<<<<<<< HEAD
-            TestUtilities.log("Got expected exception");
-=======
-        	TestBase.logInfo("Got expected exception");
->>>>>>> 94fe7fa2
+        
+        try {
+            settings = testSetup(settings);
+            fail("No exception occurred");
+        } catch (IllegalArgumentException e) {
+        	TestBase.logInfo("Got expected exception");
         } finally {
             testFinish(settings, NO_CHECKS);
         }
@@ -99,25 +73,17 @@
     @Test
     public void emptyHostNameTest() throws Exception {
         PerTestSettings settings = new PerTestSettings("EmptyHostName");
-<<<<<<< HEAD
+        settings.inHasSenders = false;
+        settings.inEventHubDoesNotExist = true;
+        settings.inoutEPHConstructorArgs.dummyStorageConnection();
+        
         settings.inoutEPHConstructorArgs.setHostName("");
-=======
-        settings.inHasSenders = false;
-        settings.inEventHubDoesNotExist = true;
-        settings.inoutEPHConstructorArgs.dummyStorageConnection();
-        
-        settings.inoutEPHConstructorArgs.setHostName("");
-        
->>>>>>> 94fe7fa2
-        try {
-            settings = testSetup(settings);
-            fail("No exception occurred");
-        } catch (IllegalArgumentException e) {
-<<<<<<< HEAD
-            TestUtilities.log("Got expected exception");
-=======
-        	TestBase.logInfo("Got expected exception");
->>>>>>> 94fe7fa2
+        
+        try {
+            settings = testSetup(settings);
+            fail("No exception occurred");
+        } catch (IllegalArgumentException e) {
+        	TestBase.logInfo("Got expected exception");
         } finally {
             testFinish(settings, NO_CHECKS);
         }
@@ -126,25 +92,17 @@
     @Test
     public void nullConsumerGroupNameTest() throws Exception {
         PerTestSettings settings = new PerTestSettings("NullConsumerGroupName");
-<<<<<<< HEAD
+        settings.inHasSenders = false;
+        settings.inEventHubDoesNotExist = true;
+        settings.inoutEPHConstructorArgs.dummyStorageConnection();
+        
         settings.inoutEPHConstructorArgs.setConsumerGroupName(null);
-=======
-        settings.inHasSenders = false;
-        settings.inEventHubDoesNotExist = true;
-        settings.inoutEPHConstructorArgs.dummyStorageConnection();
-        
-        settings.inoutEPHConstructorArgs.setConsumerGroupName(null);
-        
->>>>>>> 94fe7fa2
-        try {
-            settings = testSetup(settings);
-            fail("No exception occurred");
-        } catch (IllegalArgumentException e) {
-<<<<<<< HEAD
-            TestUtilities.log("Got expected exception");
-=======
-        	TestBase.logInfo("Got expected exception");
->>>>>>> 94fe7fa2
+        
+        try {
+            settings = testSetup(settings);
+            fail("No exception occurred");
+        } catch (IllegalArgumentException e) {
+        	TestBase.logInfo("Got expected exception");
         } finally {
             testFinish(settings, NO_CHECKS);
         }
@@ -153,25 +111,17 @@
     @Test
     public void emptyConsumerGroupNameTest() throws Exception {
         PerTestSettings settings = new PerTestSettings("EmptyConsumerGroupName");
-<<<<<<< HEAD
+        settings.inHasSenders = false;
+        settings.inEventHubDoesNotExist = true;
+        settings.inoutEPHConstructorArgs.dummyStorageConnection();
+        
         settings.inoutEPHConstructorArgs.setConsumerGroupName("");
-=======
-        settings.inHasSenders = false;
-        settings.inEventHubDoesNotExist = true;
-        settings.inoutEPHConstructorArgs.dummyStorageConnection();
-        
-        settings.inoutEPHConstructorArgs.setConsumerGroupName("");
-        
->>>>>>> 94fe7fa2
-        try {
-            settings = testSetup(settings);
-            fail("No exception occurred");
-        } catch (IllegalArgumentException e) {
-<<<<<<< HEAD
-            TestUtilities.log("Got expected exception");
-=======
-        	TestBase.logInfo("Got expected exception");
->>>>>>> 94fe7fa2
+        
+        try {
+            settings = testSetup(settings);
+            fail("No exception occurred");
+        } catch (IllegalArgumentException e) {
+        	TestBase.logInfo("Got expected exception");
         } finally {
             testFinish(settings, NO_CHECKS);
         }
@@ -180,25 +130,17 @@
     @Test
     public void nullEHConnectionStringTest() throws Exception {
         PerTestSettings settings = new PerTestSettings("NullEHConnectionString");
-<<<<<<< HEAD
+        settings.inHasSenders = false;
+        settings.inEventHubDoesNotExist = true;
+        settings.inoutEPHConstructorArgs.dummyStorageConnection();
+        
         settings.inoutEPHConstructorArgs.setEHConnection(null);
-=======
-        settings.inHasSenders = false;
-        settings.inEventHubDoesNotExist = true;
-        settings.inoutEPHConstructorArgs.dummyStorageConnection();
-        
-        settings.inoutEPHConstructorArgs.setEHConnection(null);
-        
->>>>>>> 94fe7fa2
-        try {
-            settings = testSetup(settings);
-            fail("No exception occurred");
-        } catch (IllegalArgumentException e) {
-<<<<<<< HEAD
-            TestUtilities.log("Got expected exception");
-=======
-        	TestBase.logInfo("Got expected exception");
->>>>>>> 94fe7fa2
+        
+        try {
+            settings = testSetup(settings);
+            fail("No exception occurred");
+        } catch (IllegalArgumentException e) {
+        	TestBase.logInfo("Got expected exception");
         } finally {
             testFinish(settings, NO_CHECKS);
         }
@@ -207,25 +149,17 @@
     @Test
     public void emptyEHConnectionStringTest() throws Exception {
         PerTestSettings settings = new PerTestSettings("EmptyEHConnectionString");
-<<<<<<< HEAD
+        settings.inHasSenders = false;
+        settings.inEventHubDoesNotExist = true;
+        settings.inoutEPHConstructorArgs.dummyStorageConnection();
+        
         settings.inoutEPHConstructorArgs.setEHConnection("");
-=======
-        settings.inHasSenders = false;
-        settings.inEventHubDoesNotExist = true;
-        settings.inoutEPHConstructorArgs.dummyStorageConnection();
-        
-        settings.inoutEPHConstructorArgs.setEHConnection("");
-        
->>>>>>> 94fe7fa2
-        try {
-            settings = testSetup(settings);
-            fail("No exception occurred");
-        } catch (IllegalArgumentException e) {
-<<<<<<< HEAD
-            TestUtilities.log("Got expected exception");
-=======
-        	TestBase.logInfo("Got expected exception");
->>>>>>> 94fe7fa2
+        
+        try {
+            settings = testSetup(settings);
+            fail("No exception occurred");
+        } catch (IllegalArgumentException e) {
+        	TestBase.logInfo("Got expected exception");
         } finally {
             testFinish(settings, NO_CHECKS);
         }
@@ -234,13 +168,10 @@
     @Test
     public void ehPathOnlySeparateTest() throws Exception {
         PerTestSettings settings = new PerTestSettings("EHPathOnlySeparate");
-<<<<<<< HEAD
-=======
-        settings.inHasSenders = false;
-        settings.inEventHubDoesNotExist = true;
-        settings.inoutEPHConstructorArgs.dummyStorageConnection();
-        
->>>>>>> 94fe7fa2
+        settings.inHasSenders = false;
+        settings.inEventHubDoesNotExist = true;
+        settings.inoutEPHConstructorArgs.dummyStorageConnection();
+        
         settings.inoutEPHConstructorArgs.removePathFromEHConnection();
 
         try {
@@ -253,13 +184,10 @@
     @Test
     public void ehPathOnlyInConnStringTest() throws Exception {
         PerTestSettings settings = new PerTestSettings("EHPathOnlyInConnString");
-<<<<<<< HEAD
-=======
-        settings.inHasSenders = false;
-        settings.inEventHubDoesNotExist = true;
-        settings.inoutEPHConstructorArgs.dummyStorageConnection();
-        
->>>>>>> 94fe7fa2
+        settings.inHasSenders = false;
+        settings.inEventHubDoesNotExist = true;
+        settings.inoutEPHConstructorArgs.dummyStorageConnection();
+        
         settings.inoutEPHConstructorArgs.setEHPath("", PerTestSettings.EPHConstructorArgs.EH_PATH_OVERRIDE);
 
         try {
@@ -272,25 +200,17 @@
     @Test
     public void nullCheckpointManagerTest() throws Exception {
         PerTestSettings settings = new PerTestSettings("NullCheckpointManager");
-<<<<<<< HEAD
+        settings.inHasSenders = false;
+        settings.inEventHubDoesNotExist = true;
+        settings.inoutEPHConstructorArgs.dummyStorageConnection();
+        
         settings.inoutEPHConstructorArgs.setCheckpointManager(null);
-=======
-        settings.inHasSenders = false;
-        settings.inEventHubDoesNotExist = true;
-        settings.inoutEPHConstructorArgs.dummyStorageConnection();
-        
-        settings.inoutEPHConstructorArgs.setCheckpointManager(null);
-        
->>>>>>> 94fe7fa2
-        try {
-            settings = testSetup(settings);
-            fail("No exception occurred");
-        } catch (IllegalArgumentException e) {
-<<<<<<< HEAD
-            TestUtilities.log("Got expected exception");
-=======
-        	TestBase.logInfo("Got expected exception");
->>>>>>> 94fe7fa2
+        
+        try {
+            settings = testSetup(settings);
+            fail("No exception occurred");
+        } catch (IllegalArgumentException e) {
+        	TestBase.logInfo("Got expected exception");
         } finally {
             testFinish(settings, NO_CHECKS);
         }
@@ -299,25 +219,17 @@
     @Test
     public void nullLeaseManagerTest() throws Exception {
         PerTestSettings settings = new PerTestSettings("NullLeaseManager");
-<<<<<<< HEAD
+        settings.inHasSenders = false;
+        settings.inEventHubDoesNotExist = true;
+        settings.inoutEPHConstructorArgs.dummyStorageConnection();
+        
         settings.inoutEPHConstructorArgs.setLeaseManager(null);
-=======
-        settings.inHasSenders = false;
-        settings.inEventHubDoesNotExist = true;
-        settings.inoutEPHConstructorArgs.dummyStorageConnection();
-        
-        settings.inoutEPHConstructorArgs.setLeaseManager(null);
-        
->>>>>>> 94fe7fa2
-        try {
-            settings = testSetup(settings);
-            fail("No exception occurred");
-        } catch (IllegalArgumentException e) {
-<<<<<<< HEAD
-            TestUtilities.log("Got expected exception");
-=======
-        	TestBase.logInfo("Got expected exception");
->>>>>>> 94fe7fa2
+        
+        try {
+            settings = testSetup(settings);
+            fail("No exception occurred");
+        } catch (IllegalArgumentException e) {
+        	TestBase.logInfo("Got expected exception");
         } finally {
             testFinish(settings, NO_CHECKS);
         }
@@ -326,22 +238,15 @@
     @Test
     public void nullStorageConnectionStringTest() throws Exception {
         PerTestSettings settings = new PerTestSettings("NullStorageConnectionString");
-<<<<<<< HEAD
-=======
-        settings.inHasSenders = false;
-        settings.inEventHubDoesNotExist = true;
-        
->>>>>>> 94fe7fa2
+        settings.inHasSenders = false;
+        settings.inEventHubDoesNotExist = true;
+        
         settings.inoutEPHConstructorArgs.setStorageConnection(null);
         try {
             settings = testSetup(settings);
             fail("No exception occurred");
         } catch (IllegalArgumentException e) {
-<<<<<<< HEAD
-            TestUtilities.log("Got expected exception");
-=======
-        	TestBase.logInfo("Got expected exception");
->>>>>>> 94fe7fa2
+        	TestBase.logInfo("Got expected exception");
         } finally {
             testFinish(settings, NO_CHECKS);
         }
@@ -350,24 +255,16 @@
     @Test
     public void emptyStorageConnectionStringTest() throws Exception {
         PerTestSettings settings = new PerTestSettings("EmptyStorageConnectionString");
-<<<<<<< HEAD
+        settings.inHasSenders = false;
+        settings.inEventHubDoesNotExist = true;
+
         settings.inoutEPHConstructorArgs.setStorageConnection("");
-=======
-        settings.inHasSenders = false;
-        settings.inEventHubDoesNotExist = true;
-
-        settings.inoutEPHConstructorArgs.setStorageConnection("");
-        
->>>>>>> 94fe7fa2
-        try {
-            settings = testSetup(settings);
-            fail("No exception occurred");
-        } catch (IllegalArgumentException e) {
-<<<<<<< HEAD
-            TestUtilities.log("Got expected exception");
-=======
-        	TestBase.logInfo("Got expected exception");
->>>>>>> 94fe7fa2
+        
+        try {
+            settings = testSetup(settings);
+            fail("No exception occurred");
+        } catch (IllegalArgumentException e) {
+        	TestBase.logInfo("Got expected exception");
         } finally {
             testFinish(settings, NO_CHECKS);
         }
