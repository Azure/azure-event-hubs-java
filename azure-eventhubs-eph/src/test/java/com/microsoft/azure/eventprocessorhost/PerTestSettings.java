package com.microsoft.azure.eventprocessorhost;

import java.util.ArrayList;
import java.util.concurrent.ScheduledExecutorService;

public class PerTestSettings {
    // In-out properties: may be set before test setup and then changed by setup.
    final EPHConstructorArgs inoutEPHConstructorArgs;
<<<<<<< HEAD
    EventProcessorOptions inOptions; // can be null
    PrefabEventProcessor.CheckpointChoices inDoCheckpoint;
    boolean inEventHubDoesNotExist; // Prevents test code from doing certain checks that would fail on nonexistence before reaching product code.
    boolean inTelltaleOnTimeout; // Generates an empty telltale string, which causes PrefabEventProcessor to trigger telltale on timeout.
    boolean inHasSenders;
=======

>>>>>>> 94fe7fa2
    // Output properties: any value set before test setup is ignored. The real value is
    // established during test setup.
    RealEventHubUtilities outUtils;
    String outTelltale;
    ArrayList<String> outPartitionIds;
    PrefabGeneralErrorHandler outGeneralErrorHandler;
    PrefabProcessorFactory outProcessorFactory;
    EventProcessorHost outHost;
<<<<<<< HEAD
    // Properties which are inputs to test setup. Constructor sets up defaults, except for testName.
    private String inTestName;
    PerTestSettings(String testName) {
        this.inTestName = testName;
        this.inOptions = EventProcessorOptions.getDefaultOptions();
        this.inDoCheckpoint = PrefabEventProcessor.CheckpointChoices.CKP_NONE;
        this.inEventHubDoesNotExist = false;
=======
    
    // Properties which are inputs to test setup. Constructor sets up defaults, except for hostName.
    private String inDefaultHostName;
    EventProcessorOptions inOptions; // can be null
    PrefabEventProcessor.CheckpointChoices inDoCheckpoint;
    boolean inEventHubDoesNotExist; // Prevents test code from doing certain checks that would fail on nonexistence before reaching product code.
    boolean inSkipIfNoEventHubConnectionString; // Requires valid connection string even though event hub may not exist.
    boolean inTelltaleOnTimeout; // Generates an empty telltale string, which causes PrefabEventProcessor to trigger telltale on timeout.
    boolean inHasSenders;
    
    PerTestSettings(String defaultHostName) {
        this.inDefaultHostName = defaultHostName;
        this.inOptions = EventProcessorOptions.getDefaultOptions();
        this.inDoCheckpoint = PrefabEventProcessor.CheckpointChoices.CKP_NONE;
        this.inEventHubDoesNotExist = false;
        this.inSkipIfNoEventHubConnectionString = false;
>>>>>>> 94fe7fa2
        this.inTelltaleOnTimeout = false;
        this.inHasSenders = true;

        this.inoutEPHConstructorArgs = new EPHConstructorArgs();
    }

<<<<<<< HEAD
    String getTestName() {
        return this.inTestName;
=======
    String getDefaultHostName() {
        return this.inDefaultHostName;
>>>>>>> 94fe7fa2
    }

    class EPHConstructorArgs {
        static final int HOST_OVERRIDE = 0x0001;
        static final int EH_PATH_OVERRIDE = 0x0002;
        static final int EH_PATH_REPLACE_IN_CONNECTION = 0x0004;
        static final int EH_PATH_OVERRIDE_AND_REPLACE = EH_PATH_OVERRIDE | EH_PATH_REPLACE_IN_CONNECTION;
        static final int CONSUMER_GROUP_OVERRIDE = 0x0008;
        static final int EH_CONNECTION_OVERRIDE = 0x0010;
        static final int EH_CONNECTION_REMOVE_PATH = 0x0020;
        static final int STORAGE_CONNECTION_OVERRIDE = 0x0040;
        static final int STORAGE_CONTAINER_OVERRIDE = 0x0080;
        static final int STORAGE_BLOB_PREFIX_OVERRIDE = 0x0100;
        static final int EXECUTOR_OVERRIDE = 0x0200;
        static final int CHECKPOINT_MANAGER_OVERRIDE = 0x0400;
        static final int LEASE_MANAGER_OVERRIDE = 0x0800;
        static final int EXPLICIT_MANAGER = CHECKPOINT_MANAGER_OVERRIDE | LEASE_MANAGER_OVERRIDE;
        static final int TELLTALE_ON_TIMEOUT = 0x1000;

        private int flags;

        private String hostName;
        private String ehPath;
        private String consumerGroupName;
        private String ehConnection;
        private String storageConnection;
        private String storageContainerName;
        private String storageBlobPrefix;
        private ScheduledExecutorService executor;
        private ICheckpointManager checkpointManager;
        private ILeaseManager leaseManager;

        EPHConstructorArgs() {
            this.flags = 0;

            this.hostName = null;
            this.ehPath = null;
            this.consumerGroupName = null;
            this.ehConnection = null;
            this.storageConnection = null;
            this.storageContainerName = null;
            this.storageBlobPrefix = null;
            this.executor = null;
            this.checkpointManager = null;
            this.leaseManager = null;
        }

        int getFlags() {
            return this.flags;
        }

        boolean isFlagSet(int testFlag) {
            return ((this.flags & testFlag) != 0);
        }

        String getHostName() {
            return this.hostName;
        }

        void setHostName(String hostName) {
            this.hostName = hostName;
            this.flags |= HOST_OVERRIDE;
        }

        void setEHPath(String ehPath, int flags) {
            this.ehPath = ehPath;
            this.flags |= (flags & EH_PATH_OVERRIDE_AND_REPLACE);
        }

        String getEHPath() {
            return this.ehPath;
        }

        String getConsumerGroupName() {
            return this.consumerGroupName;
        }

        void setConsumerGroupName(String consumerGroupName) {
            this.consumerGroupName = consumerGroupName;
            this.flags |= CONSUMER_GROUP_OVERRIDE;
        }

        void removePathFromEHConnection() {
            this.flags |= EH_CONNECTION_REMOVE_PATH;
        }

        String getEHConnection() {
            return this.ehConnection;
        }

        void setEHConnection(String ehConnection) {
            this.ehConnection = ehConnection;
            this.flags |= EH_CONNECTION_OVERRIDE;
        }

        String getStorageConnection() {
            return this.storageConnection;
        }

        void setStorageConnection(String storageConnection) {
            this.storageConnection = storageConnection;
            this.flags |= STORAGE_CONNECTION_OVERRIDE;
        }
<<<<<<< HEAD
=======
        
        void dummyStorageConnection() {
        	setStorageConnection("DefaultEndpointsProtocol=https;AccountName=doesnotexist;AccountKey=dGhpcyBpcyBub3QgYSB2YWxpZCBrZXkgYnV0IGl0IGRvZXMgaGF2ZSA2MCBjaGFyYWN0ZXJzLjEyMzQ1Njc4OTAK;EndpointSuffix=core.windows.net");
        }
>>>>>>> 94fe7fa2

        void setDefaultStorageContainerName(String defaultStorageContainerName) {
            this.storageContainerName = defaultStorageContainerName;
        }

        String getStorageContainerName() {
            return this.storageContainerName;
        }

        void setStorageContainerName(String storageContainerName) {
            this.storageContainerName = storageContainerName;
            this.flags |= STORAGE_CONTAINER_OVERRIDE;
        }

        String getStorageBlobPrefix() {
            return this.storageBlobPrefix;
        }

        void setStorageBlobPrefix(String storageBlobPrefix) {
            this.storageBlobPrefix = storageBlobPrefix;
            this.flags |= STORAGE_BLOB_PREFIX_OVERRIDE;
        }

        ScheduledExecutorService getExecutor() {
            return this.executor;
        }

        void setExecutor(ScheduledExecutorService executor) {
            this.executor = executor;
            this.flags |= EXECUTOR_OVERRIDE;
        }

        boolean useExplicitManagers() {
            return ((this.flags & EXPLICIT_MANAGER) != 0);
        }

        void setCheckpointManager(ICheckpointManager checkpointManager) {
            this.checkpointManager = checkpointManager;
            this.flags |= CHECKPOINT_MANAGER_OVERRIDE;
        }

        ICheckpointManager getCheckpointMananger() {
            return this.checkpointManager;
        }

        ILeaseManager getLeaseManager() {
            return this.leaseManager;
        }

        void setLeaseManager(ILeaseManager leaseManager) {
            this.leaseManager = leaseManager;
            this.flags |= LEASE_MANAGER_OVERRIDE;
        }
    }
}<|MERGE_RESOLUTION|>--- conflicted
+++ resolved
@@ -6,15 +6,7 @@
 public class PerTestSettings {
     // In-out properties: may be set before test setup and then changed by setup.
     final EPHConstructorArgs inoutEPHConstructorArgs;
-<<<<<<< HEAD
-    EventProcessorOptions inOptions; // can be null
-    PrefabEventProcessor.CheckpointChoices inDoCheckpoint;
-    boolean inEventHubDoesNotExist; // Prevents test code from doing certain checks that would fail on nonexistence before reaching product code.
-    boolean inTelltaleOnTimeout; // Generates an empty telltale string, which causes PrefabEventProcessor to trigger telltale on timeout.
-    boolean inHasSenders;
-=======
-
->>>>>>> 94fe7fa2
+
     // Output properties: any value set before test setup is ignored. The real value is
     // established during test setup.
     RealEventHubUtilities outUtils;
@@ -23,15 +15,6 @@
     PrefabGeneralErrorHandler outGeneralErrorHandler;
     PrefabProcessorFactory outProcessorFactory;
     EventProcessorHost outHost;
-<<<<<<< HEAD
-    // Properties which are inputs to test setup. Constructor sets up defaults, except for testName.
-    private String inTestName;
-    PerTestSettings(String testName) {
-        this.inTestName = testName;
-        this.inOptions = EventProcessorOptions.getDefaultOptions();
-        this.inDoCheckpoint = PrefabEventProcessor.CheckpointChoices.CKP_NONE;
-        this.inEventHubDoesNotExist = false;
-=======
     
     // Properties which are inputs to test setup. Constructor sets up defaults, except for hostName.
     private String inDefaultHostName;
@@ -48,20 +31,14 @@
         this.inDoCheckpoint = PrefabEventProcessor.CheckpointChoices.CKP_NONE;
         this.inEventHubDoesNotExist = false;
         this.inSkipIfNoEventHubConnectionString = false;
->>>>>>> 94fe7fa2
         this.inTelltaleOnTimeout = false;
         this.inHasSenders = true;
 
         this.inoutEPHConstructorArgs = new EPHConstructorArgs();
     }
 
-<<<<<<< HEAD
-    String getTestName() {
-        return this.inTestName;
-=======
     String getDefaultHostName() {
         return this.inDefaultHostName;
->>>>>>> 94fe7fa2
     }
 
     class EPHConstructorArgs {
@@ -165,13 +142,10 @@
             this.storageConnection = storageConnection;
             this.flags |= STORAGE_CONNECTION_OVERRIDE;
         }
-<<<<<<< HEAD
-=======
         
         void dummyStorageConnection() {
         	setStorageConnection("DefaultEndpointsProtocol=https;AccountName=doesnotexist;AccountKey=dGhpcyBpcyBub3QgYSB2YWxpZCBrZXkgYnV0IGl0IGRvZXMgaGF2ZSA2MCBjaGFyYWN0ZXJzLjEyMzQ1Njc4OTAK;EndpointSuffix=core.windows.net");
         }
->>>>>>> 94fe7fa2
 
         void setDefaultStorageContainerName(String defaultStorageContainerName) {
             this.storageContainerName = defaultStorageContainerName;
