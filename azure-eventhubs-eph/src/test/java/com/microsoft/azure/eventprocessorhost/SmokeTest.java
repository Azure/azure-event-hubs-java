/*
 * Copyright (c) Microsoft. All rights reserved.
 * Licensed under the MIT license. See LICENSE file in the project root for full license information.
 */

package com.microsoft.azure.eventprocessorhost;

import java.time.Instant;
import java.util.concurrent.CompletableFuture;
import java.util.concurrent.ExecutionException;
import java.util.concurrent.Executors;
import java.util.concurrent.ThreadPoolExecutor;

import org.junit.Assert;
import org.junit.Test;

import com.microsoft.azure.eventhubs.EventData;
import com.microsoft.azure.eventhubs.EventHubClient;
import com.microsoft.azure.eventhubs.PartitionReceiveHandler;
import com.microsoft.azure.eventhubs.PartitionReceiver;

public class SmokeTest extends TestBase
{
	@Test
	public void SendRecv1MsgTest() throws Exception
	{
		PerTestSettings settings = new PerTestSettings("SendRecv1Msg");
		settings = testSetup(settings); 

		settings.outUtils.sendToAny(settings.outTelltale);
		waitForTelltale(settings);

		testFinish(settings, SmokeTest.ANY_NONZERO_COUNT);
	}
        
        @Test
	public void ReceiverRuntimeMetricsTest() throws Exception
	{
		PerTestSettings settings = new PerTestSettings("ReceiverRuntimeMetrics");
                settings.inOptions.setReceiverRuntimeMetricEnabled(true);
		settings = testSetup(settings); 

		settings.outUtils.sendToAny(settings.outTelltale);
		waitForTelltale(settings);

                // correctness of runtimeInfo is already tested in javaclient - this is only testing for presence of non-default value
		Assert.assertTrue(settings.outProcessorFactory.getOnEventsContext().getRuntimeInformation() != null);
<<<<<<< HEAD

=======
                Assert.assertTrue(settings.outProcessorFactory.getOnEventsContext().getRuntimeInformation().getLastSequenceNumber() > 0);
                
>>>>>>> 19daf8c9
		testFinish(settings, SmokeTest.ANY_NONZERO_COUNT);
	}
	
	@Test
	public void receiveFromNowTest() throws Exception
	{
		// Doing two iterations with the same "now" requires storing the "now" value instead of
		// using the current time when the initial offset provider is executed. It also requires
		// that the "now" be before the first send.
		final Instant storedNow = Instant.now();

		// Do the first iteration.
		PerTestSettings firstSettings = receiveFromNowIteration(storedNow, 1, 1, null);
		
		// Do a second iteration with the same "now". Because the first iteration does not checkpoint,
		// it should receive the telltale from the first iteration AND the telltale from this iteration.
		// The purpose of running a second iteration is to look for bugs that occur when leases have been
		// created and persisted but checkpoints have not, so it is vital that the second iteration uses the
		// same storage container.
		receiveFromNowIteration(storedNow, 2, 2, firstSettings.inoutEPHConstructorArgs.getStorageContainerName());
	}
	
	private PerTestSettings receiveFromNowIteration(final Instant storedNow, int iteration, int expectedMessages, String containerName) throws Exception
	{
		PerTestSettings settings = new PerTestSettings("receiveFromNow-iter-" + iteration);
		if (containerName != null)
		{
			settings.inoutEPHConstructorArgs.setStorageContainerName(containerName);
		}
		settings.inOptions.setInitialOffsetProvider((partitionId) -> { return storedNow; });
		settings = testSetup(settings);

		settings.outUtils.sendToAny(settings.outTelltale);
		waitForTelltale(settings);

		testFinish(settings, expectedMessages);
		
		return settings;
	}

	@Test
	public void receiveFromCheckpoint() throws Exception
	{
		PerTestSettings firstSettings = receiveFromCheckpointIteration(1, SmokeTest.ANY_NONZERO_COUNT, null, PrefabEventProcessor.CheckpointChoices.CKP_EXPLICIT);
		
		receiveFromCheckpointIteration(2, firstSettings.outPartitionIds.size(), firstSettings.inoutEPHConstructorArgs.getStorageContainerName(),
				firstSettings.inDoCheckpoint);
	}

	@Test
	public void receiveFromCheckpointNoArgs() throws Exception
	{
		PerTestSettings firstSettings = receiveFromCheckpointIteration(1, SmokeTest.ANY_NONZERO_COUNT, null, PrefabEventProcessor.CheckpointChoices.CKP_NOARGS);
		
		receiveFromCheckpointIteration(2, firstSettings.outPartitionIds.size(), firstSettings.inoutEPHConstructorArgs.getStorageContainerName(),
				firstSettings.inDoCheckpoint);
	}

	private PerTestSettings receiveFromCheckpointIteration(int iteration, int expectedMessages, String containerName,
			PrefabEventProcessor.CheckpointChoices checkpointCallType) throws Exception
	{
		String distinguisher = "e";
		if (checkpointCallType == PrefabEventProcessor.CheckpointChoices.CKP_NOARGS)
		{
			distinguisher = "n";
		}
		PerTestSettings settings = new PerTestSettings("recvFromCkpt-" + iteration + "-" + distinguisher);
		if (containerName != null)
		{
			settings.inoutEPHConstructorArgs.setStorageContainerName(containerName);
		}
		settings.inDoCheckpoint = checkpointCallType;
		settings = testSetup(settings);

		for (String id: settings.outPartitionIds)
		{
			settings.outUtils.sendToPartition(id, settings.outTelltale);
			waitForTelltale(settings, id);
		}

		testFinish(settings, expectedMessages);
		
		return settings;
	}
	
	@Test
	public void receiveInvokeOnTimeout() throws Exception
	{
		PerTestSettings settings = new PerTestSettings("receiveInvokeOnTimeout");
		settings.inOptions.setInvokeProcessorAfterReceiveTimeout(true);
		settings.inTelltaleOnTimeout = true;
		settings.inHasSenders = false;
		settings = testSetup(settings);
		
		waitForTelltale(settings, "0");
		
		testFinish(settings, SmokeTest.SKIP_COUNT_CHECK);
	}
	
	@Test
	public void receiveNotInvokeOnTimeout() throws Exception
	{
		PerTestSettings settings = new PerTestSettings("receiveNotInvokeOnTimeout");
		settings = testSetup(settings);

		// Receive timeout is one minute. If event processor is invoked on timeout, it will
		// record an error that will fail the case on shutdown.
		Thread.sleep(120 * 1000);
		
		settings.outUtils.sendToAny(settings.outTelltale);
		waitForTelltale(settings);
		
		testFinish(settings, SmokeTest.ANY_NONZERO_COUNT);
	}
	
	@Test
	public void receiveAllPartitionsTest() throws Exception
	{
		// Save "now" to avoid race with sender startup.
		final Instant savedNow = Instant.now();
		
		PerTestSettings settings = new PerTestSettings("receiveAllPartitions");
		settings.inOptions.setInitialOffsetProvider((partitionId) -> { return savedNow; });
		settings = testSetup(settings);

		final int maxGeneration = 10;
		for (int generation = 0; generation < maxGeneration; generation++)
		{
			for (String id : settings.outPartitionIds)
			{
				settings.outUtils.sendToPartition(id, "receiveAllPartitions-" + id + "-" + generation);
			}
			TestUtilities.log("Generation " + generation + " sent\n");
		}
		for (String id : settings.outPartitionIds)
		{
			settings.outUtils.sendToPartition(id, settings.outTelltale);
			TestUtilities.log("Telltale " + id + " sent\n");
		}
		for (String id : settings.outPartitionIds)
		{
			waitForTelltale(settings, id);
		}
		
		testFinish(settings, (settings.outPartitionIds.size() * (maxGeneration + 1))); // +1 for the telltales
	}
	
	@Test
	public void receiveAllPartitionsWithUserExecutorTest() throws Exception
	{
		// Save "now" to avoid race with sender startup.
		final Instant savedNow = Instant.now();
		
		PerTestSettings settings = new PerTestSettings("rcvAllPartsUserExec");
		settings.inOptions.setInitialOffsetProvider((partitionId) -> { return savedNow; });
		settings.inoutEPHConstructorArgs.setExecutor(Executors.newCachedThreadPool());
		settings = testSetup(settings);

		final int maxGeneration = 10;
		for (int generation = 0; generation < maxGeneration; generation++)
		{
			for (String id : settings.outPartitionIds)
			{
				settings.outUtils.sendToPartition(id, "receiveAllPartitionsWithUserExecutor-" + id + "-" + generation);
			}
			TestUtilities.log("Generation " + generation + " sent\n");
		}
		for (String id : settings.outPartitionIds)
		{
			settings.outUtils.sendToPartition(id, settings.outTelltale);
			TestUtilities.log("Telltale " + id + " sent\n");
		}
		for (String id : settings.outPartitionIds)
		{
			waitForTelltale(settings, id);
		}
		
		testFinish(settings, (settings.outPartitionIds.size() * (maxGeneration + 1))); // +1 for the telltales
	}
}<|MERGE_RESOLUTION|>--- conflicted
+++ resolved
@@ -1,7 +1,6 @@
-/*
+ /*
  * Copyright (c) Microsoft. All rights reserved.
- * Licensed under the MIT license. See LICENSE file in the project root for full license information.
- */
+ * Licensed under the MIT license. See LICENSE file in the project root for full license information. */
 
 package com.microsoft.azure.eventprocessorhost;
 
@@ -45,13 +44,9 @@
 
                 // correctness of runtimeInfo is already tested in javaclient - this is only testing for presence of non-default value
 		Assert.assertTrue(settings.outProcessorFactory.getOnEventsContext().getRuntimeInformation() != null);
-<<<<<<< HEAD
-
-=======
                 Assert.assertTrue(settings.outProcessorFactory.getOnEventsContext().getRuntimeInformation().getLastSequenceNumber() > 0);
-                
->>>>>>> 19daf8c9
-		testFinish(settings, SmokeTest.ANY_NONZERO_COUNT);
+
+   testFinish(settings, SmokeTest.ANY_NONZERO_COUNT);
 	}
 	
 	@Test
