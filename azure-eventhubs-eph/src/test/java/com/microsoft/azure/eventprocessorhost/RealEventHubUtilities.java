--- conflicted
+++ resolved
@@ -12,10 +12,6 @@
 import java.util.HashMap;
 import java.util.concurrent.ExecutionException;
 
-<<<<<<< HEAD
-final class RealEventHubUtilities {
-    static int QUERY_ENTITY_FOR_PARTITIONS = -1;
-=======
 import org.junit.Assume;
 
 final class RealEventHubUtilities {
@@ -25,7 +21,6 @@
             "Endpoint=sb://doesnotexist.servicebus.windows.net/;SharedAccessKeyName=doesnotexist;SharedAccessKey=dGhpcyBpcyBub3QgYSB2YWxpZCBrZXkgLi4uLi4uLi4=;EntityPath=" +
             RealEventHubUtilities.syntacticallyCorrectDummyEventHubPath;
     
->>>>>>> 94fe7fa2
     private ConnectionStringBuilder hubConnectionString = null;
     private String hubName = null;
     private String consumerGroup = EventHubClient.DEFAULT_CONSUMER_GROUP_NAME;
@@ -36,13 +31,8 @@
     RealEventHubUtilities() {
     }
 
-<<<<<<< HEAD
-    ArrayList<String> setup(int fakePartitions) throws EventHubException, IOException {
-        ArrayList<String> partitionIds = setupWithoutSenders(fakePartitions);
-=======
     ArrayList<String> setup(boolean skipIfFakeEH, int fakePartitions) throws EventHubException, IOException {
         ArrayList<String> partitionIds = setupWithoutSenders(skipIfFakeEH, fakePartitions);
->>>>>>> 94fe7fa2
 
         // EventHubClient is source of all senders
         this.client = EventHubClient.createSync(this.hubConnectionString.toString(), TestUtilities.EXECUTOR_SERVICE);
@@ -50,15 +40,9 @@
         return partitionIds;
     }
 
-<<<<<<< HEAD
-    ArrayList<String> setupWithoutSenders(int fakePartitions) throws EventHubException, IOException {
-        // Get the connection string from the environment
-        ehCacheCheck();
-=======
     ArrayList<String> setupWithoutSenders(boolean skipIfFakeEH, int fakePartitions) throws EventHubException, IOException {
         // Get the connection string from the environment
         ehCacheCheck(skipIfFakeEH);
->>>>>>> 94fe7fa2
 
         // Get the consumer group from the environment, if present.
         String tempConsumerGroup = System.getenv("EVENT_HUB_CONSUMER_GROUP");
@@ -87,23 +71,6 @@
         if (this.client != null) {
             this.client.closeSync();
         }
-<<<<<<< HEAD
-    }
-
-    ConnectionStringBuilder getConnectionString() {
-        ehCacheCheck();
-        return this.hubConnectionString;
-    }
-
-    String getHubName() {
-        ehCacheCheck();
-        return this.hubName;
-    }
-
-    private void ehCacheCheck() {
-        if (this.hubName == null) {
-            this.hubConnectionString = new ConnectionStringBuilder(System.getenv("EVENT_HUB_CONNECTION_STRING"));
-=======
     }
 
     ConnectionStringBuilder getConnectionString(boolean skipIfFakeEH) {
@@ -124,7 +91,6 @@
             }
         	
             this.hubConnectionString = new ConnectionStringBuilder(rawConnectionString);
->>>>>>> 94fe7fa2
             this.hubName = this.hubConnectionString.getEventHubName();
         }
     }
@@ -159,11 +125,7 @@
     ArrayList<String> getPartitionIdsForTest() throws EventHubException, IOException {
         if (this.cachedPartitionIds == null) {
             this.cachedPartitionIds = new ArrayList<String>();
-<<<<<<< HEAD
-            ehCacheCheck();
-=======
             ehCacheCheck(true);
->>>>>>> 94fe7fa2
 
             EventHubClient idClient = EventHubClient.createSync(this.hubConnectionString.toString(), TestUtilities.EXECUTOR_SERVICE);
             try {
