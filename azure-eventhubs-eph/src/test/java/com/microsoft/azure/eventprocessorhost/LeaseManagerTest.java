/*
 * Copyright (c) Microsoft. All rights reserved.
 * Licensed under the MIT license. See LICENSE file in the project root for full license information.
 */

package com.microsoft.azure.eventprocessorhost;

import com.microsoft.azure.eventhubs.EventHubClient;
import org.junit.Test;

<<<<<<< HEAD
=======
import java.util.ArrayList;
>>>>>>> 94fe7fa2
import java.util.List;
import java.util.UUID;
import java.util.concurrent.ExecutionException;

import static org.junit.Assert.*;

<<<<<<< HEAD
public class LeaseManagerTest {
    private String azureStorageConnectionString = TestUtilities.getStorageConnectionString();

    private ILeaseManager[] leaseManagers;
    private EventProcessorHost[] hosts;

=======
public class LeaseManagerTest extends TestBase {
    private ILeaseManager[] leaseManagers;
    private EventProcessorHost[] hosts;

>>>>>>> 94fe7fa2
    @Test
    public void singleManangerInMemoryLeaseSmokeTest() throws Exception {
        singleManagerLeaseSmokeTest(false, 8);
    }
<<<<<<< HEAD

    @Test
    public void singleManagerAzureLeaseSmokeTest() throws Exception {
        RealEventHubUtilities rUtils = new RealEventHubUtilities();
        singleManagerLeaseSmokeTest(true, rUtils.getPartitionIdsForTest().size());
    }

    @Test
    public void twoManagerInMemoryLeaseStealingTest() throws Exception {
        twoManagerLeaseStealingTest(false);
    }

    @Test
    public void twoManangerAzureLeaseStealingTest() throws Exception {
        twoManagerLeaseStealingTest(true);
    }

    void singleManagerLeaseSmokeTest(boolean useAzureStorage, int partitionCount) throws Exception {
        this.leaseManagers = new ILeaseManager[1];
        this.hosts = new EventProcessorHost[1];
        setupOneManager(useAzureStorage, 0, "0", generateContainerName("0"));

        TestUtilities.log("singleManagerLeaseSmoke");
        TestUtilities.log("USING " + (useAzureStorage ? "AzureStorageCheckpointLeaseManager" : "InMemoryLeaseManager"));

        TestUtilities.log("Check whether lease store exists before create");
        Boolean boolret = this.leaseManagers[0].leaseStoreExists().get();
        assertFalse("lease store should not exist yet", boolret);

        TestUtilities.log("Creating lease store");
        this.leaseManagers[0].createLeaseStoreIfNotExists().get();

        TestUtilities.log("Checking whether lease store exists after create");
        boolret = this.leaseManagers[0].leaseStoreExists().get();
        assertTrue("lease store should exist but does not", boolret);

        Lease[] leases = new Lease[partitionCount];
        TestUtilities.log("Creating leases for all partitions");
        for (int i = 0; i < partitionCount; i++) {
            Lease createdLease = this.leaseManagers[0].createLeaseIfNotExists(String.valueOf(i)).get();
            leases[i] = createdLease;
            assertNotNull("failed creating lease for " + i, createdLease);
        }

        TestUtilities.log("Acquiring leases for all partitions");
        for (int i = 0; i < partitionCount; i++) {
            TestUtilities.logConditional(useAzureStorage, "Partition " + i + " state before acquire: " + leases[i].getStateDebug());
            boolret = this.leaseManagers[0].acquireLease(leases[i]).get();
            assertTrue("failed to acquire lease for " + i, boolret);
            TestUtilities.logConditional(useAzureStorage, "Partition " + i + " state after acquire: " + leases[i].getStateDebug());
        }

        Thread.sleep(5000);

        TestUtilities.log("Renewing leases for all partitions");
        for (int i = 0; i < partitionCount; i++) {
            TestUtilities.logConditional(useAzureStorage, "Partition " + i + " state before: " + leases[i].getStateDebug());
            boolret = this.leaseManagers[0].renewLease(leases[i]).get();
            assertTrue("failed to renew lease for " + i, boolret);
            TestUtilities.logConditional(useAzureStorage, "Partition " + i + " state after: " + leases[i].getStateDebug());
        }

        int x = 1;
        while (!leases[0].isExpired().get()) {
            Thread.sleep(5000);
            TestUtilities.log("Still waiting for lease on 0 to expire: " + (5 * x));
            assertFalse("lease 0 expiration is overdue", (5000 * x) > (this.leaseManagers[0].getLeaseDurationInMilliseconds() + 10000));
            for (int i = 1; i < partitionCount; i++) {
                boolret = this.leaseManagers[0].renewLease(leases[i]).get();
                assertTrue("failed to renew lease for " + i, boolret);
            }
            x++;
        }

        TestUtilities.log("Updating lease 1");
        leases[1].setEpoch(5);
        if (!useAzureStorage) {
            // AzureStorageCheckpointLeaseManager uses the token to manage Storage leases, only test when using InMemory
            leases[1].setToken("it's a cloudy day");
        }
        boolret = this.leaseManagers[0].updateLease(leases[1]).get();
        assertTrue("failed to update lease for 1", boolret);
        Lease retrievedLease = getOneLease("1", this.leaseManagers[0]).get();
        assertNotNull("failed to get lease for 1", retrievedLease);
        assertEquals("epoch was not persisted, expected " + leases[1].getEpoch() + " got " + retrievedLease.getEpoch(), leases[1].getEpoch(), retrievedLease.getEpoch());
        if (!useAzureStorage) {
            assertEquals("token was not persisted, expected [" + leases[1].getToken() + "] got [" + retrievedLease.getToken() + "]", leases[1].getToken(), retrievedLease.getToken());
        }

        // Release for 0 should not throw even though lease has expired -- it just won't do anything
        TestUtilities.log("Trying to release expired lease 0");
        this.leaseManagers[0].releaseLease(leases[0]).get();

        // Renew for 0 succeeds even though it has expired.
        // This is the behavior of AzureStorageCheckpointLeaseManager, which is dictated by the behavior of Azure Storage leases.
        TestUtilities.log("Renewing expired lease 0");
        boolret = this.leaseManagers[0].renewLease(leases[0]).get();
        assertTrue("renew lease on 0 failed unexpectedly", boolret);

        TestUtilities.log("Releasing leases for all partitions");
        for (int i = 0; i < partitionCount; i++) {
            TestUtilities.logConditional(useAzureStorage, "Partition " + i + " state before: " + leases[i].getStateDebug());
            this.leaseManagers[0].releaseLease(leases[i]).get();
            TestUtilities.logConditional(useAzureStorage, "Partition " + i + " state after: " + leases[i].getStateDebug());
        }

        TestUtilities.log("Trying to acquire released lease 0");
        boolret = this.leaseManagers[0].acquireLease(leases[0]).get();
        assertTrue("failed to acquire previously released 0", boolret);

        TestUtilities.log("Trying to release lease 0");
        this.leaseManagers[0].releaseLease(leases[0]).get();

        TestUtilities.log("Cleaning up lease store");
        this.leaseManagers[0].deleteLeaseStore().get();

        TestUtilities.log("singleManagerLeaseSmokeTest DONE");
    }


    void twoManagerLeaseStealingTest(boolean useAzureStorage) throws Exception {
        this.leaseManagers = new ILeaseManager[2];
        this.hosts = new EventProcessorHost[2];
        String containerName = generateContainerName(null);
        setupOneManager(useAzureStorage, 0, "StealTest", containerName);
        setupOneManager(useAzureStorage, 1, "StealTest", containerName);

        TestUtilities.log("twoManagerLeaseStealing");
        TestUtilities.log("USING " + (useAzureStorage ? "AzureStorageCheckpointLeaseManager" : "InMemoryLeaseManager"));

        TestUtilities.log("Check whether lease store exists before create");
        Boolean boolret = this.leaseManagers[0].leaseStoreExists().get();
        assertFalse("lease store should not exist yet", boolret);

        TestUtilities.log("Creating lease store");
        this.leaseManagers[0].createLeaseStoreIfNotExists().get();

        TestUtilities.log("Check whether lease store exists after create");
        boolret = this.leaseManagers[0].leaseStoreExists().get();
        assertTrue("lease store should exist but does not", boolret);

        TestUtilities.log("Check whether second manager can see lease store");
        boolret = this.leaseManagers[1].leaseStoreExists().get();
        assertTrue("second manager cannot see lease store", boolret);

        TestUtilities.log("Creating lease for partition 0");
        Lease mgr1Lease = this.leaseManagers[0].createLeaseIfNotExists("0").get();
        assertNotNull("first manager failed creating lease for 0", mgr1Lease);

        TestUtilities.log("Checking whether second manager can see lease 0");
        Lease mgr2Lease = getOneLease("0", this.leaseManagers[1]).get();
        assertNotNull("second manager cannot see lease for 0", mgr2Lease);

        TestUtilities.log("First manager acquiring lease 0");
        boolret = this.leaseManagers[0].acquireLease(mgr1Lease).get();
        assertTrue("first manager failed acquiring lease for 0", boolret);
        TestUtilities.logConditional(useAzureStorage, "Lease token is " + mgr1Lease.getToken());

        int x = 0;
        while (!mgr1Lease.isExpired().get()) {
            assertFalse("lease 0 expiration is overdue", (5000 * x) > (this.leaseManagers[0].getLeaseDurationInMilliseconds() + 10000));
            Thread.sleep(5000);
            TestUtilities.log("Still waiting for lease on 0 to expire: " + (5 * ++x));
        }

        TestUtilities.log("Second manager acquiring lease 0");
        boolret = this.leaseManagers[1].acquireLease(mgr2Lease).get();
        assertTrue("second manager failed acquiring expired lease for 0", boolret);
        TestUtilities.logConditional(useAzureStorage, "Lease token is " + mgr2Lease.getToken());

        TestUtilities.log("First manager trying to renew lease 0");
        boolret = this.leaseManagers[0].renewLease(mgr1Lease).get();
        assertFalse("first manager unexpected success renewing lease for 0", boolret);

        TestUtilities.log("First manager getting lease 0");
        mgr1Lease = getOneLease(mgr1Lease.getPartitionId(), this.leaseManagers[0]).get();
        assertNotNull("first manager cannot see lease for 0", mgr1Lease);

        TestUtilities.log("First manager stealing lease 0");
        boolret = this.leaseManagers[0].acquireLease(mgr1Lease).get();
        assertTrue("first manager failed stealing lease 0", boolret);
        TestUtilities.logConditional(useAzureStorage, "Lease token is " + mgr1Lease.getToken());

        TestUtilities.log("Second mananger getting lease 0");
        mgr2Lease = getOneLease("0", this.leaseManagers[1]).get();
        assertNotNull("second manager cannot see lease for 0", mgr2Lease);

        TestUtilities.log("Second mananger stealing lease 0");
        boolret = this.leaseManagers[1].acquireLease(mgr2Lease).get();
        assertTrue("second manager failed stealing lease 0", boolret);
        TestUtilities.logConditional(useAzureStorage, "Lease token is " + mgr2Lease.getToken());

        TestUtilities.log("Second mananger releasing lease 0");
        this.leaseManagers[1].releaseLease(mgr2Lease).get();

        // Won't do anything because first manager didn't own lease 0, but shouldn't throw either
        TestUtilities.log("First mananger tyring to release lease 0");
        this.leaseManagers[0].releaseLease(mgr1Lease).get();

        TestUtilities.log("Cleaning up lease store");
        this.leaseManagers[1].deleteLeaseStore().get();

        TestUtilities.log("twoManagerLeaseStealingTest DONE");
    }

    private String generateContainerName(String infix) {
        StringBuilder containerName = new StringBuilder(64);
        containerName.append("leasemgrtest-");
        if (infix != null) {
            containerName.append(infix);
            containerName.append('-');
        }
        containerName.append(UUID.randomUUID().toString());
        return containerName.toString();
    }

    private CompletableFuture<Lease> getOneLease(String partitionId, ILeaseManager leaseMgr) throws InterruptedException, ExecutionException {
        List<Lease> leaseList = leaseMgr.getAllLeases().get();
        Lease returnLease = null;
        for (int i = 0; i < leaseList.size(); i++) {
            Lease l = leaseList.get(i);
            if (l.getPartitionId().compareTo(partitionId) == 0) {
                returnLease = l;
                break;
            }
        }
        return CompletableFuture.completedFuture(returnLease);
    }

    private void setupOneManager(boolean useAzureStorage, int index, String suffix, String containerName) throws Exception {
        ILeaseManager leaseMgr = null;
        ICheckpointManager checkpointMgr = null;

        if (!useAzureStorage) {
            leaseMgr = new InMemoryLeaseManager();
            checkpointMgr = new InMemoryCheckpointManager();
        } else {
            TestUtilities.log("Container name: " + containerName);
            AzureStorageCheckpointLeaseManager azMgr = new AzureStorageCheckpointLeaseManager(this.azureStorageConnectionString, containerName);
            leaseMgr = azMgr;
            checkpointMgr = azMgr;
        }

        // Host name needs to be unique per host so use index. Event hub should be the same for all hosts in a test, so use the supplied suffix.
        EventProcessorHost host = new EventProcessorHost("dummyHost" + String.valueOf(index), "NOTREAL" + suffix,
                EventHubClient.DEFAULT_CONSUMER_GROUP_NAME, TestUtilities.syntacticallyCorrectDummyConnectionString + suffix, checkpointMgr, leaseMgr);

        try {
            if (!useAzureStorage) {
                ((InMemoryLeaseManager) leaseMgr).initialize(host.getHostContext());
                ((InMemoryCheckpointManager) checkpointMgr).initialize(host.getHostContext());
            } else {
                ((AzureStorageCheckpointLeaseManager) leaseMgr).initialize(host.getHostContext());
            }
        } catch (Exception e) {
            TestUtilities.log("Manager initializion failed");
            throw e;
        }

=======

    @Test
    public void singleManagerAzureLeaseSmokeTest() throws Exception {
        singleManagerLeaseSmokeTest(true, 8);
    }

    @Test
    public void twoManagerInMemoryLeaseStealingTest() throws Exception {
        twoManagerLeaseStealingTest(false);
    }

    @Test
    public void twoManangerAzureLeaseStealingTest() throws Exception {
        twoManagerLeaseStealingTest(true);
    }

    void singleManagerLeaseSmokeTest(boolean useAzureStorage, int partitionCount) throws Exception {
        this.leaseManagers = new ILeaseManager[1];
        this.hosts = new EventProcessorHost[1];
        setupOneManager(useAzureStorage, 0, "0", generateContainerName("0"));

        TestBase.logInfo("Check whether lease store exists before create");
        Boolean boolret = this.leaseManagers[0].leaseStoreExists().get();
        assertFalse("lease store should not exist yet", boolret);

        TestBase.logInfo("Creating lease store");
        this.leaseManagers[0].createLeaseStoreIfNotExists().get();

        TestBase.logInfo("Checking whether lease store exists after create");
        boolret = this.leaseManagers[0].leaseStoreExists().get();
        assertTrue("lease store should exist but does not", boolret);

        ArrayList<String> partitionIds = new ArrayList<String>();
        for (int i = 0; i < partitionCount; i++) {
        	partitionIds.add(String.valueOf(i));
        }
        TestBase.logInfo("Creating leases for all partitions");
        this.leaseManagers[0].createAllLeasesIfNotExists(partitionIds).get(); // throws on failure

        CompleteLease[] leases = new CompleteLease[partitionCount];
        TestBase.logInfo("Getting leases for all partitions");
        for (int i = 0; i < partitionIds.size(); i++) {
        	leases[i] = this.leaseManagers[0].getLease(partitionIds.get(i)).get();
        	assertNotNull("getLease returned null", leases[i]);
        }
        
        TestBase.logInfo("Acquiring leases for all partitions");
        for (int i = 0; i < partitionCount; i++) {
        	if (useAzureStorage) {
        		TestBase.logInfo("Partition " + i + " state before: " + leases[i].getStateDebug());
        	}
            boolret = this.leaseManagers[0].acquireLease(leases[i]).get();
            assertTrue("failed to acquire lease for " + i, boolret);
            if (useAzureStorage) {
            	TestBase.logInfo("Partition " + i + " state after: " + leases[i].getStateDebug());
            }
        }

        Thread.sleep(5000);
        
        TestBase.logInfo("Getting state for all leases");
        List<BaseLease> states = this.leaseManagers[0].getAllLeases().get(); // throws on failure
        for (BaseLease s : states) {
        	TestBase.logInfo("Partition " + s.getPartitionId() + " owned by " + s.getOwner() + " isowned: " + s.getIsOwned());
        }

        TestBase.logInfo("Renewing leases for all partitions");
        for (int i = 0; i < partitionCount; i++) {
        	if (useAzureStorage) {
        		TestBase.logInfo("Partition " + i + " state before: " + leases[i].getStateDebug());
        	}
            boolret = this.leaseManagers[0].renewLease(leases[i]).get();
            assertTrue("failed to renew lease for " + i, boolret);
            if (useAzureStorage) {
            	TestBase.logInfo("Partition " + i + " state after: " + leases[i].getStateDebug());
            }
        }

        int x = 1;
        while (getOneState(leases[0].getPartitionId(), this.leaseManagers[0]).getIsOwned()) {
            Thread.sleep(5000);
            TestBase.logInfo("Still waiting for lease on 0 to expire: " + (5 * x));
            assertFalse("lease 0 expiration is overdue", (5000 * x) > (this.leaseManagers[0].getLeaseDurationInMilliseconds() + 10000));
            for (int i = 1; i < partitionCount; i++) {
                boolret = this.leaseManagers[0].renewLease(leases[i]).get();
                assertTrue("failed to renew lease for " + i, boolret);
            }
            x++;
        }

        TestBase.logInfo("Updating lease 1");
        leases[1].setEpoch(5);
        boolret = this.leaseManagers[0].updateLease(leases[1]).get();
        assertTrue("failed to update lease for 1", boolret);
        CompleteLease retrievedLease = this.leaseManagers[0].getLease("1").get();
        assertNotNull("failed to get lease for 1", retrievedLease);
        assertEquals("epoch was not persisted, expected " + leases[1].getEpoch() + " got " + retrievedLease.getEpoch(), leases[1].getEpoch(), retrievedLease.getEpoch());

        // Release for 0 should not throw even though lease has expired -- it just won't do anything
        TestBase.logInfo("Trying to release expired lease 0");
        this.leaseManagers[0].releaseLease(leases[0]).get();

        // Renew for 0 succeeds even though it has expired.
        // This is the behavior of AzureStorageCheckpointLeaseManager, which is dictated by the behavior of Azure Storage leases.
        TestBase.logInfo("Renewing expired lease 0");
        boolret = this.leaseManagers[0].renewLease(leases[0]).get();
        assertTrue("renew lease on 0 failed unexpectedly", boolret);

        TestBase.logInfo("Releasing leases for all partitions");
        for (int i = 0; i < partitionCount; i++) {
        	if (useAzureStorage) {
        		TestBase.logInfo("Partition " + i + " state before: " + leases[i].getStateDebug());
        	}
            this.leaseManagers[0].releaseLease(leases[i]).get();
            if (useAzureStorage) {
            	TestBase.logInfo("Partition " + i + " state after: " + leases[i].getStateDebug());
            }
        }

        TestBase.logInfo("Trying to acquire released lease 0");
        boolret = this.leaseManagers[0].acquireLease(leases[0]).get();
        assertTrue("failed to acquire previously released 0", boolret);

        TestBase.logInfo("Trying to release lease 0");
        this.leaseManagers[0].releaseLease(leases[0]).get();

        TestBase.logInfo("Cleaning up lease store");
        this.leaseManagers[0].deleteLeaseStore().get();
    }


    void twoManagerLeaseStealingTest(boolean useAzureStorage) throws Exception {
        this.leaseManagers = new ILeaseManager[2];
        this.hosts = new EventProcessorHost[2];
        String containerName = generateContainerName(null);
        setupOneManager(useAzureStorage, 0, "StealTest", containerName);
        setupOneManager(useAzureStorage, 1, "StealTest", containerName);

        TestBase.logInfo("Check whether lease store exists before create");
        Boolean boolret = this.leaseManagers[0].leaseStoreExists().get();
        assertFalse("lease store should not exist yet", boolret);

        TestBase.logInfo("Creating lease store");
        this.leaseManagers[0].createLeaseStoreIfNotExists().get();

        TestBase.logInfo("Check whether lease store exists after create");
        boolret = this.leaseManagers[0].leaseStoreExists().get();
        assertTrue("lease store should exist but does not", boolret);

        TestBase.logInfo("Check whether second manager can see lease store");
        boolret = this.leaseManagers[1].leaseStoreExists().get();
        assertTrue("second manager cannot see lease store", boolret);

        TestBase.logInfo("First manager creating lease for partition 0");
        ArrayList<String> partitionIds = new ArrayList<String>();
        partitionIds.add("0");
        this.leaseManagers[0].createAllLeasesIfNotExists(partitionIds).get();

        TestBase.logInfo("Checking whether second manager can see lease 0");
        CompleteLease mgr2Lease = this.leaseManagers[1].getLease("0").get();
        assertNotNull("second manager cannot see lease for 0", mgr2Lease);

        TestBase.logInfo("Checking whether first manager can see lease 0");
        CompleteLease mgr1Lease = this.leaseManagers[0].getLease("0").get();
        assertNotNull("second manager cannot see lease for 0", mgr1Lease);

        TestBase.logInfo("First manager acquiring lease 0");
        boolret = this.leaseManagers[0].acquireLease(mgr1Lease).get();
        assertTrue("first manager failed acquiring lease for 0", boolret);
        if (useAzureStorage) {
        	TestBase.logInfo("Lease token is " + ((AzureBlobLease)mgr1Lease).getToken());
        }

        int x = 0;
        while (getOneState("0", this.leaseManagers[0]).getIsOwned()) {
            assertFalse("lease 0 expiration is overdue", (5000 * x) > (this.leaseManagers[0].getLeaseDurationInMilliseconds() + 10000));
            Thread.sleep(5000);
            TestBase.logInfo("Still waiting for lease on 0 to expire: " + (5 * ++x));
        }

        TestBase.logInfo("Second manager acquiring lease 0");
        boolret = this.leaseManagers[1].acquireLease(mgr2Lease).get();
        assertTrue("second manager failed acquiring expired lease for 0", boolret);
        if (useAzureStorage) {
        	TestBase.logInfo("Lease token is " + ((AzureBlobLease)mgr2Lease).getToken());
        }

        TestBase.logInfo("First manager trying to renew lease 0");
        boolret = this.leaseManagers[0].renewLease(mgr1Lease).get();
        assertFalse("first manager unexpected success renewing lease for 0", boolret);

        TestBase.logInfo("First manager getting lease 0");
        mgr1Lease = this.leaseManagers[0].getLease("0").get();
        assertNotNull("first manager cannot see lease for 0", mgr1Lease);

        TestBase.logInfo("First manager stealing lease 0");
        boolret = this.leaseManagers[0].acquireLease(mgr1Lease).get();
        assertTrue("first manager failed stealing lease 0", boolret);
        if (useAzureStorage) {
        	TestBase.logInfo("Lease token is " + ((AzureBlobLease)mgr1Lease).getToken());
        }

        TestBase.logInfo("Second mananger getting lease 0");
        mgr2Lease = this.leaseManagers[1].getLease("0").get();
        assertNotNull("second manager cannot see lease for 0", mgr2Lease);

        TestBase.logInfo("Second mananger stealing lease 0");
        boolret = this.leaseManagers[1].acquireLease(mgr2Lease).get();
        assertTrue("second manager failed stealing lease 0", boolret);
        if (useAzureStorage) {
        	TestBase.logInfo("Lease token is " + ((AzureBlobLease)mgr2Lease).getToken());
        }

        TestBase.logInfo("Second mananger releasing lease 0");
        this.leaseManagers[1].releaseLease(mgr2Lease).get();

        // Won't do anything because first manager didn't own lease 0, but shouldn't throw either
        TestBase.logInfo("First mananger tyring to release lease 0");
        this.leaseManagers[0].releaseLease(mgr1Lease).get();

        TestBase.logInfo("Cleaning up lease store");
        this.leaseManagers[1].deleteLeaseStore().get();
    }

    private String generateContainerName(String infix) {
        StringBuilder containerName = new StringBuilder(64);
        containerName.append("leasemgrtest-");
        if (infix != null) {
            containerName.append(infix);
            containerName.append('-');
        }
        containerName.append(UUID.randomUUID().toString());
        return containerName.toString();
    }
    
    private BaseLease getOneState(String partitionId, ILeaseManager leaseMgr) throws InterruptedException, ExecutionException {
    	List<BaseLease> states = leaseMgr.getAllLeases().get();
    	BaseLease returnState = null;
    	for (BaseLease s : states) {
    		if (s.getPartitionId().compareTo(partitionId) == 0) {
    			returnState = s;
    			break;
    		}
    	}
    	return returnState;
    }

    private void setupOneManager(boolean useAzureStorage, int index, String suffix, String containerName) throws Exception {
        ILeaseManager leaseMgr = null;
        ICheckpointManager checkpointMgr = null;

        if (!useAzureStorage) {
            leaseMgr = new InMemoryLeaseManager();
            checkpointMgr = new InMemoryCheckpointManager();
        } else {
        	TestBase.logInfo("Container name: " + containerName);
            String azureStorageConnectionString = TestUtilities.getStorageConnectionString();
            AzureStorageCheckpointLeaseManager azMgr = new AzureStorageCheckpointLeaseManager(azureStorageConnectionString, containerName);
            leaseMgr = azMgr;
            checkpointMgr = azMgr;
        }

        // Host name needs to be unique per host so use index. Event hub should be the same for all hosts in a test, so use the supplied suffix.
        EventProcessorHost host = new EventProcessorHost("dummyHost" + String.valueOf(index), RealEventHubUtilities.syntacticallyCorrectDummyEventHubPath + suffix,
                EventHubClient.DEFAULT_CONSUMER_GROUP_NAME, RealEventHubUtilities.syntacticallyCorrectDummyConnectionString + suffix, checkpointMgr, leaseMgr);

        try {
            if (!useAzureStorage) {
                ((InMemoryLeaseManager) leaseMgr).initialize(host.getHostContext());
                ((InMemoryCheckpointManager) checkpointMgr).initialize(host.getHostContext());
            } else {
                ((AzureStorageCheckpointLeaseManager) leaseMgr).initialize(host.getHostContext());
            }
        } catch (Exception e) {
        	TestBase.logError("Manager initializion failed");
            throw e;
        }

>>>>>>> 94fe7fa2
        this.leaseManagers[index] = leaseMgr;
        this.hosts[index] = host;
    }
}<|MERGE_RESOLUTION|>--- conflicted
+++ resolved
@@ -8,294 +8,21 @@
 import com.microsoft.azure.eventhubs.EventHubClient;
 import org.junit.Test;
 
-<<<<<<< HEAD
-=======
 import java.util.ArrayList;
->>>>>>> 94fe7fa2
 import java.util.List;
 import java.util.UUID;
 import java.util.concurrent.ExecutionException;
 
 import static org.junit.Assert.*;
 
-<<<<<<< HEAD
-public class LeaseManagerTest {
-    private String azureStorageConnectionString = TestUtilities.getStorageConnectionString();
-
-    private ILeaseManager[] leaseManagers;
-    private EventProcessorHost[] hosts;
-
-=======
 public class LeaseManagerTest extends TestBase {
     private ILeaseManager[] leaseManagers;
     private EventProcessorHost[] hosts;
 
->>>>>>> 94fe7fa2
     @Test
     public void singleManangerInMemoryLeaseSmokeTest() throws Exception {
         singleManagerLeaseSmokeTest(false, 8);
     }
-<<<<<<< HEAD
-
-    @Test
-    public void singleManagerAzureLeaseSmokeTest() throws Exception {
-        RealEventHubUtilities rUtils = new RealEventHubUtilities();
-        singleManagerLeaseSmokeTest(true, rUtils.getPartitionIdsForTest().size());
-    }
-
-    @Test
-    public void twoManagerInMemoryLeaseStealingTest() throws Exception {
-        twoManagerLeaseStealingTest(false);
-    }
-
-    @Test
-    public void twoManangerAzureLeaseStealingTest() throws Exception {
-        twoManagerLeaseStealingTest(true);
-    }
-
-    void singleManagerLeaseSmokeTest(boolean useAzureStorage, int partitionCount) throws Exception {
-        this.leaseManagers = new ILeaseManager[1];
-        this.hosts = new EventProcessorHost[1];
-        setupOneManager(useAzureStorage, 0, "0", generateContainerName("0"));
-
-        TestUtilities.log("singleManagerLeaseSmoke");
-        TestUtilities.log("USING " + (useAzureStorage ? "AzureStorageCheckpointLeaseManager" : "InMemoryLeaseManager"));
-
-        TestUtilities.log("Check whether lease store exists before create");
-        Boolean boolret = this.leaseManagers[0].leaseStoreExists().get();
-        assertFalse("lease store should not exist yet", boolret);
-
-        TestUtilities.log("Creating lease store");
-        this.leaseManagers[0].createLeaseStoreIfNotExists().get();
-
-        TestUtilities.log("Checking whether lease store exists after create");
-        boolret = this.leaseManagers[0].leaseStoreExists().get();
-        assertTrue("lease store should exist but does not", boolret);
-
-        Lease[] leases = new Lease[partitionCount];
-        TestUtilities.log("Creating leases for all partitions");
-        for (int i = 0; i < partitionCount; i++) {
-            Lease createdLease = this.leaseManagers[0].createLeaseIfNotExists(String.valueOf(i)).get();
-            leases[i] = createdLease;
-            assertNotNull("failed creating lease for " + i, createdLease);
-        }
-
-        TestUtilities.log("Acquiring leases for all partitions");
-        for (int i = 0; i < partitionCount; i++) {
-            TestUtilities.logConditional(useAzureStorage, "Partition " + i + " state before acquire: " + leases[i].getStateDebug());
-            boolret = this.leaseManagers[0].acquireLease(leases[i]).get();
-            assertTrue("failed to acquire lease for " + i, boolret);
-            TestUtilities.logConditional(useAzureStorage, "Partition " + i + " state after acquire: " + leases[i].getStateDebug());
-        }
-
-        Thread.sleep(5000);
-
-        TestUtilities.log("Renewing leases for all partitions");
-        for (int i = 0; i < partitionCount; i++) {
-            TestUtilities.logConditional(useAzureStorage, "Partition " + i + " state before: " + leases[i].getStateDebug());
-            boolret = this.leaseManagers[0].renewLease(leases[i]).get();
-            assertTrue("failed to renew lease for " + i, boolret);
-            TestUtilities.logConditional(useAzureStorage, "Partition " + i + " state after: " + leases[i].getStateDebug());
-        }
-
-        int x = 1;
-        while (!leases[0].isExpired().get()) {
-            Thread.sleep(5000);
-            TestUtilities.log("Still waiting for lease on 0 to expire: " + (5 * x));
-            assertFalse("lease 0 expiration is overdue", (5000 * x) > (this.leaseManagers[0].getLeaseDurationInMilliseconds() + 10000));
-            for (int i = 1; i < partitionCount; i++) {
-                boolret = this.leaseManagers[0].renewLease(leases[i]).get();
-                assertTrue("failed to renew lease for " + i, boolret);
-            }
-            x++;
-        }
-
-        TestUtilities.log("Updating lease 1");
-        leases[1].setEpoch(5);
-        if (!useAzureStorage) {
-            // AzureStorageCheckpointLeaseManager uses the token to manage Storage leases, only test when using InMemory
-            leases[1].setToken("it's a cloudy day");
-        }
-        boolret = this.leaseManagers[0].updateLease(leases[1]).get();
-        assertTrue("failed to update lease for 1", boolret);
-        Lease retrievedLease = getOneLease("1", this.leaseManagers[0]).get();
-        assertNotNull("failed to get lease for 1", retrievedLease);
-        assertEquals("epoch was not persisted, expected " + leases[1].getEpoch() + " got " + retrievedLease.getEpoch(), leases[1].getEpoch(), retrievedLease.getEpoch());
-        if (!useAzureStorage) {
-            assertEquals("token was not persisted, expected [" + leases[1].getToken() + "] got [" + retrievedLease.getToken() + "]", leases[1].getToken(), retrievedLease.getToken());
-        }
-
-        // Release for 0 should not throw even though lease has expired -- it just won't do anything
-        TestUtilities.log("Trying to release expired lease 0");
-        this.leaseManagers[0].releaseLease(leases[0]).get();
-
-        // Renew for 0 succeeds even though it has expired.
-        // This is the behavior of AzureStorageCheckpointLeaseManager, which is dictated by the behavior of Azure Storage leases.
-        TestUtilities.log("Renewing expired lease 0");
-        boolret = this.leaseManagers[0].renewLease(leases[0]).get();
-        assertTrue("renew lease on 0 failed unexpectedly", boolret);
-
-        TestUtilities.log("Releasing leases for all partitions");
-        for (int i = 0; i < partitionCount; i++) {
-            TestUtilities.logConditional(useAzureStorage, "Partition " + i + " state before: " + leases[i].getStateDebug());
-            this.leaseManagers[0].releaseLease(leases[i]).get();
-            TestUtilities.logConditional(useAzureStorage, "Partition " + i + " state after: " + leases[i].getStateDebug());
-        }
-
-        TestUtilities.log("Trying to acquire released lease 0");
-        boolret = this.leaseManagers[0].acquireLease(leases[0]).get();
-        assertTrue("failed to acquire previously released 0", boolret);
-
-        TestUtilities.log("Trying to release lease 0");
-        this.leaseManagers[0].releaseLease(leases[0]).get();
-
-        TestUtilities.log("Cleaning up lease store");
-        this.leaseManagers[0].deleteLeaseStore().get();
-
-        TestUtilities.log("singleManagerLeaseSmokeTest DONE");
-    }
-
-
-    void twoManagerLeaseStealingTest(boolean useAzureStorage) throws Exception {
-        this.leaseManagers = new ILeaseManager[2];
-        this.hosts = new EventProcessorHost[2];
-        String containerName = generateContainerName(null);
-        setupOneManager(useAzureStorage, 0, "StealTest", containerName);
-        setupOneManager(useAzureStorage, 1, "StealTest", containerName);
-
-        TestUtilities.log("twoManagerLeaseStealing");
-        TestUtilities.log("USING " + (useAzureStorage ? "AzureStorageCheckpointLeaseManager" : "InMemoryLeaseManager"));
-
-        TestUtilities.log("Check whether lease store exists before create");
-        Boolean boolret = this.leaseManagers[0].leaseStoreExists().get();
-        assertFalse("lease store should not exist yet", boolret);
-
-        TestUtilities.log("Creating lease store");
-        this.leaseManagers[0].createLeaseStoreIfNotExists().get();
-
-        TestUtilities.log("Check whether lease store exists after create");
-        boolret = this.leaseManagers[0].leaseStoreExists().get();
-        assertTrue("lease store should exist but does not", boolret);
-
-        TestUtilities.log("Check whether second manager can see lease store");
-        boolret = this.leaseManagers[1].leaseStoreExists().get();
-        assertTrue("second manager cannot see lease store", boolret);
-
-        TestUtilities.log("Creating lease for partition 0");
-        Lease mgr1Lease = this.leaseManagers[0].createLeaseIfNotExists("0").get();
-        assertNotNull("first manager failed creating lease for 0", mgr1Lease);
-
-        TestUtilities.log("Checking whether second manager can see lease 0");
-        Lease mgr2Lease = getOneLease("0", this.leaseManagers[1]).get();
-        assertNotNull("second manager cannot see lease for 0", mgr2Lease);
-
-        TestUtilities.log("First manager acquiring lease 0");
-        boolret = this.leaseManagers[0].acquireLease(mgr1Lease).get();
-        assertTrue("first manager failed acquiring lease for 0", boolret);
-        TestUtilities.logConditional(useAzureStorage, "Lease token is " + mgr1Lease.getToken());
-
-        int x = 0;
-        while (!mgr1Lease.isExpired().get()) {
-            assertFalse("lease 0 expiration is overdue", (5000 * x) > (this.leaseManagers[0].getLeaseDurationInMilliseconds() + 10000));
-            Thread.sleep(5000);
-            TestUtilities.log("Still waiting for lease on 0 to expire: " + (5 * ++x));
-        }
-
-        TestUtilities.log("Second manager acquiring lease 0");
-        boolret = this.leaseManagers[1].acquireLease(mgr2Lease).get();
-        assertTrue("second manager failed acquiring expired lease for 0", boolret);
-        TestUtilities.logConditional(useAzureStorage, "Lease token is " + mgr2Lease.getToken());
-
-        TestUtilities.log("First manager trying to renew lease 0");
-        boolret = this.leaseManagers[0].renewLease(mgr1Lease).get();
-        assertFalse("first manager unexpected success renewing lease for 0", boolret);
-
-        TestUtilities.log("First manager getting lease 0");
-        mgr1Lease = getOneLease(mgr1Lease.getPartitionId(), this.leaseManagers[0]).get();
-        assertNotNull("first manager cannot see lease for 0", mgr1Lease);
-
-        TestUtilities.log("First manager stealing lease 0");
-        boolret = this.leaseManagers[0].acquireLease(mgr1Lease).get();
-        assertTrue("first manager failed stealing lease 0", boolret);
-        TestUtilities.logConditional(useAzureStorage, "Lease token is " + mgr1Lease.getToken());
-
-        TestUtilities.log("Second mananger getting lease 0");
-        mgr2Lease = getOneLease("0", this.leaseManagers[1]).get();
-        assertNotNull("second manager cannot see lease for 0", mgr2Lease);
-
-        TestUtilities.log("Second mananger stealing lease 0");
-        boolret = this.leaseManagers[1].acquireLease(mgr2Lease).get();
-        assertTrue("second manager failed stealing lease 0", boolret);
-        TestUtilities.logConditional(useAzureStorage, "Lease token is " + mgr2Lease.getToken());
-
-        TestUtilities.log("Second mananger releasing lease 0");
-        this.leaseManagers[1].releaseLease(mgr2Lease).get();
-
-        // Won't do anything because first manager didn't own lease 0, but shouldn't throw either
-        TestUtilities.log("First mananger tyring to release lease 0");
-        this.leaseManagers[0].releaseLease(mgr1Lease).get();
-
-        TestUtilities.log("Cleaning up lease store");
-        this.leaseManagers[1].deleteLeaseStore().get();
-
-        TestUtilities.log("twoManagerLeaseStealingTest DONE");
-    }
-
-    private String generateContainerName(String infix) {
-        StringBuilder containerName = new StringBuilder(64);
-        containerName.append("leasemgrtest-");
-        if (infix != null) {
-            containerName.append(infix);
-            containerName.append('-');
-        }
-        containerName.append(UUID.randomUUID().toString());
-        return containerName.toString();
-    }
-
-    private CompletableFuture<Lease> getOneLease(String partitionId, ILeaseManager leaseMgr) throws InterruptedException, ExecutionException {
-        List<Lease> leaseList = leaseMgr.getAllLeases().get();
-        Lease returnLease = null;
-        for (int i = 0; i < leaseList.size(); i++) {
-            Lease l = leaseList.get(i);
-            if (l.getPartitionId().compareTo(partitionId) == 0) {
-                returnLease = l;
-                break;
-            }
-        }
-        return CompletableFuture.completedFuture(returnLease);
-    }
-
-    private void setupOneManager(boolean useAzureStorage, int index, String suffix, String containerName) throws Exception {
-        ILeaseManager leaseMgr = null;
-        ICheckpointManager checkpointMgr = null;
-
-        if (!useAzureStorage) {
-            leaseMgr = new InMemoryLeaseManager();
-            checkpointMgr = new InMemoryCheckpointManager();
-        } else {
-            TestUtilities.log("Container name: " + containerName);
-            AzureStorageCheckpointLeaseManager azMgr = new AzureStorageCheckpointLeaseManager(this.azureStorageConnectionString, containerName);
-            leaseMgr = azMgr;
-            checkpointMgr = azMgr;
-        }
-
-        // Host name needs to be unique per host so use index. Event hub should be the same for all hosts in a test, so use the supplied suffix.
-        EventProcessorHost host = new EventProcessorHost("dummyHost" + String.valueOf(index), "NOTREAL" + suffix,
-                EventHubClient.DEFAULT_CONSUMER_GROUP_NAME, TestUtilities.syntacticallyCorrectDummyConnectionString + suffix, checkpointMgr, leaseMgr);
-
-        try {
-            if (!useAzureStorage) {
-                ((InMemoryLeaseManager) leaseMgr).initialize(host.getHostContext());
-                ((InMemoryCheckpointManager) checkpointMgr).initialize(host.getHostContext());
-            } else {
-                ((AzureStorageCheckpointLeaseManager) leaseMgr).initialize(host.getHostContext());
-            }
-        } catch (Exception e) {
-            TestUtilities.log("Manager initializion failed");
-            throw e;
-        }
-
-=======
 
     @Test
     public void singleManagerAzureLeaseSmokeTest() throws Exception {
@@ -574,7 +301,6 @@
             throw e;
         }
 
->>>>>>> 94fe7fa2
         this.leaseManagers[index] = leaseMgr;
         this.hosts[index] = host;
     }
