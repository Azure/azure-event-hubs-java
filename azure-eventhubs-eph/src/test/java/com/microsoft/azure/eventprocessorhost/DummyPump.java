--- conflicted
+++ resolved
@@ -11,15 +11,9 @@
 import java.util.concurrent.CompletableFuture;
 
 
-<<<<<<< HEAD
-class DummyPump extends Pump {
-    public DummyPump(HostContext hostContext) {
-        super(hostContext);
-=======
 class DummyPump extends PumpManager {
     public DummyPump(HostContext hostContext, Closable parent) {
         super(hostContext, parent);
->>>>>>> 94fe7fa2
     }
 
     Iterable<String> getPumpsList() {
@@ -27,35 +21,21 @@
     }
 
     @Override
-<<<<<<< HEAD
-    protected PartitionPump createNewPump(Lease lease) {
-        return new DummyPartitionPump(this.hostContext, lease);
-=======
     protected PartitionPump createNewPump(CompleteLease lease) {
         return new DummyPartitionPump(this.hostContext, lease, this);
->>>>>>> 94fe7fa2
     }
 
     @Override
     protected void removingPumpTestHook(String partitionId, Throwable e) {
-<<<<<<< HEAD
-        TestUtilities.log("Steal detected, host " + this.hostContext.getHostName() + " removing " + partitionId);
-=======
     	TestBase.logInfo("Steal detected, host " + this.hostContext.getHostName() + " removing " + partitionId);
->>>>>>> 94fe7fa2
     }
 
 
     private class DummyPartitionPump extends PartitionPump implements Callable<Void> {
         CompletableFuture<Void> blah = null;
 
-<<<<<<< HEAD
-        DummyPartitionPump(HostContext hostContext, Lease lease) {
-            super(hostContext, lease);
-=======
         DummyPartitionPump(HostContext hostContext, CompleteLease lease, Closable parent) {
             super(hostContext, lease, parent);
->>>>>>> 94fe7fa2
         }
 
         @Override
