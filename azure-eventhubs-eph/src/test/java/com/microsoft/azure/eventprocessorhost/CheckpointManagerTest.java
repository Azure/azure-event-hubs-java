--- conflicted
+++ resolved
@@ -8,30 +8,17 @@
 import com.microsoft.azure.eventhubs.EventHubClient;
 import org.junit.Test;
 
-<<<<<<< HEAD
-=======
 import java.util.ArrayList;
->>>>>>> 94fe7fa2
 import java.util.HashMap;
 import java.util.UUID;
 
 import static org.junit.Assert.*;
 
-<<<<<<< HEAD
-public class CheckpointManagerTest {
-    private String azureStorageConnectionString = TestUtilities.getStorageConnectionString();
-
-    private ILeaseManager[] leaseManagers;
-    private ICheckpointManager[] checkpointManagers;
-    private EventProcessorHost[] hosts;
-
-=======
 public class CheckpointManagerTest extends TestBase {
     private ILeaseManager[] leaseManagers;
     private ICheckpointManager[] checkpointManagers;
     private EventProcessorHost[] hosts;
 
->>>>>>> 94fe7fa2
     @Test
     public void singleManangerInMemoryCheckpointSmokeTest() throws Exception {
         singleManagerCheckpointSmokeTest(false, 8);
@@ -44,22 +31,12 @@
 
     @Test
     public void singleManagerAzureCheckpointSmokeTest() throws Exception {
-<<<<<<< HEAD
-        RealEventHubUtilities rUtils = new RealEventHubUtilities();
-        singleManagerCheckpointSmokeTest(true, rUtils.getPartitionIdsForTest().size());
-=======
         singleManagerCheckpointSmokeTest(true, 8);
->>>>>>> 94fe7fa2
     }
 
     @Test
     public void twoManagerAzureCheckpointSmokeTest() throws Exception {
-<<<<<<< HEAD
-        RealEventHubUtilities rUtils = new RealEventHubUtilities();
-        twoManagerCheckpointSmokeTest(true, rUtils.getPartitionIdsForTest().size());
-=======
         twoManagerCheckpointSmokeTest(true, 8);
->>>>>>> 94fe7fa2
     }
 
     public void singleManagerCheckpointSmokeTest(boolean useAzureStorage, int partitionCount) throws Exception {
@@ -68,31 +45,6 @@
         this.hosts = new EventProcessorHost[1];
         setupOneManager(useAzureStorage, 0, "0", generateContainerName("0"));
 
-<<<<<<< HEAD
-        TestUtilities.log("singleManagerCheckpointSmokeTest");
-        TestUtilities.log("USING " + (useAzureStorage ? "AzureStorageCheckpointLeaseManager" : "InMemoryCheckpointManager"));
-
-        TestUtilities.log("Check whether checkpoint store exists before create");
-        boolean boolret = this.checkpointManagers[0].checkpointStoreExists().get();
-        assertFalse("checkpoint store should not exist yet", boolret);
-
-        TestUtilities.log("Create checkpoint store");
-        this.checkpointManagers[0].createCheckpointStoreIfNotExists().get();
-
-        TestUtilities.log("Check whether checkpoint store exists after create");
-        boolret = this.checkpointManagers[0].checkpointStoreExists().get();
-        assertTrue("checkpoint store should exist but does not", boolret);
-
-        TestUtilities.log("Create checkpoint holders for all partitions");
-        Checkpoint[] checkpoints = new Checkpoint[partitionCount];
-        for (int i = 0; i < partitionCount; i++) {
-            Checkpoint createdCheckpoint = this.checkpointManagers[0].createCheckpointIfNotExists(String.valueOf(i)).get();
-            checkpoints[i] = createdCheckpoint;
-            assertNull("unexpected already existing checkpoint for " + i, createdCheckpoint);
-        }
-
-        TestUtilities.log("Trying to get checkpoints for all partitions");
-=======
         TestBase.logInfo("Check whether checkpoint store exists before create");
         boolean boolret = this.checkpointManagers[0].checkpointStoreExists().get();
         assertFalse("checkpoint store should not exist yet", boolret);
@@ -123,7 +75,6 @@
         }
 
         TestBase.logInfo("Trying to get checkpoints for all partitions");
->>>>>>> 94fe7fa2
         for (int i = 0; i < partitionCount; i++) {
             Checkpoint blah = this.checkpointManagers[0].getCheckpoint(String.valueOf(i)).get();
             assertNull("unexpectedly successful retrieve checkpoint for " + i, blah);
@@ -132,31 +83,19 @@
         // AzureStorageCheckpointLeaseManager tries to pretend that checkpoints and leases are separate, but they really aren't.
         // Because the checkpoint data is stored in the lease, updating the checkpoint means updating the lease, and it is
         // necessary to hold the lease in order to update it.
-<<<<<<< HEAD
-        HashMap<String, Lease> leases = new HashMap<String, Lease>();
-        if (useAzureStorage) {
-            List<Lease> leaseList = this.leaseManagers[0].getAllLeases().get();
-            assertNotNull("failed to retrieve leases", leaseList);
-            for (Lease l : leaseList) {
-=======
         HashMap<String, CompleteLease> leases = new HashMap<String, CompleteLease>();
         if (useAzureStorage) {
         	for (int i = 0; i < partitionCount; i++) {
         		CompleteLease l = this.leaseManagers[0].getLease(partitionIds.get(i)).get();
         		assertTrue("null lease for " + partitionIds.get(i), l != null);
->>>>>>> 94fe7fa2
                 leases.put(l.getPartitionId(), l);
                 boolret = this.leaseManagers[0].acquireLease(l).get();
                 assertTrue("failed to acquire lease for " + l.getPartitionId(), boolret);
             }
         }
 
-<<<<<<< HEAD
-        TestUtilities.log("Creating checkpoints for all partitions");
-=======
         Checkpoint[] checkpoints = new Checkpoint[partitionCount];
         TestBase.logInfo("Creating checkpoints for all partitions");
->>>>>>> 94fe7fa2
         for (int i = 0; i < partitionCount; i++) {
             // Arbitrary values, just checking that they are persisted
             checkpoints[i] = new Checkpoint(String.valueOf(i));
@@ -165,11 +104,7 @@
             this.checkpointManagers[0].updateCheckpoint(leases.get(String.valueOf(i)), checkpoints[i]).get();
         }
 
-<<<<<<< HEAD
-        TestUtilities.log("Getting checkpoints for all partitions and verifying");
-=======
         TestBase.logInfo("Getting checkpoints for all partitions and verifying");
->>>>>>> 94fe7fa2
         for (int i = 0; i < partitionCount; i++) {
             Checkpoint blah = this.checkpointManagers[0].getCheckpoint(String.valueOf(i)).get();
             assertNotNull("failed to retrieve checkpoint for " + i, blah);
@@ -179,26 +114,13 @@
 
         // Have to release the leases before we can delete the store.
         if (useAzureStorage) {
-<<<<<<< HEAD
-            List<Lease> leaseList = this.leaseManagers[0].getAllLeases().get();
-            assertNotNull("failed to retrieve leases", leaseList);
-            for (Lease l : leaseList) {
-=======
             for (CompleteLease l : leases.values()) {
->>>>>>> 94fe7fa2
                 this.leaseManagers[0].releaseLease(l).get();
             }
         }
 
-<<<<<<< HEAD
-        TestUtilities.log("Cleaning up checkpoint store");
-        this.checkpointManagers[0].deleteCheckpointStore().get();
-
-        TestUtilities.log("singleManagerCheckpointSmokeTest DONE");
-=======
         TestBase.logInfo("Cleaning up checkpoint store");
         this.checkpointManagers[0].deleteCheckpointStore().get();
->>>>>>> 94fe7fa2
     }
 
     public void twoManagerCheckpointSmokeTest(boolean useAzureStorage, int partitionCount) throws Exception {
@@ -209,31 +131,6 @@
         setupOneManager(useAzureStorage, 0, "twoCheckpoint", containerName);
         setupOneManager(useAzureStorage, 1, "twoCheckpoint", containerName);
 
-<<<<<<< HEAD
-        TestUtilities.log("twoManagerCheckpointSmokeTest");
-        TestUtilities.log("USING " + (useAzureStorage ? "AzureStorageCheckpointLeaseManager" : "InMemoryLeaseManager"));
-
-        TestUtilities.log("Check whether checkpoint store exists before create");
-        boolean boolret = this.checkpointManagers[0].checkpointStoreExists().get();
-        assertFalse("checkpoint store should not exist yet", boolret);
-
-        TestUtilities.log("Second manager create checkpoint store");
-        this.checkpointManagers[1].createCheckpointStoreIfNotExists().get();
-
-        TestUtilities.log("First mananger check whether checkpoint store exists after create");
-        boolret = this.checkpointManagers[0].checkpointStoreExists().get();
-        assertTrue("checkpoint store should exist but does not", boolret);
-
-        TestUtilities.log("Alternately create checkpoint holders for all partitions");
-        Checkpoint[] checkpoints = new Checkpoint[partitionCount];
-        for (int i = 0; i < partitionCount; i++) {
-            Checkpoint createdCheckpoint = this.checkpointManagers[i % 2].createCheckpointIfNotExists(String.valueOf(i)).get();
-            checkpoints[i] = createdCheckpoint;
-            assertNull("unexpected already existing checkpoint for " + i, createdCheckpoint);
-        }
-
-        TestUtilities.log("Try to get each others checkpoints for all partitions");
-=======
         TestBase.logInfo("Check whether checkpoint store exists before create");
         boolean boolret = this.checkpointManagers[0].checkpointStoreExists().get();
         assertFalse("checkpoint store should not exist yet", boolret);
@@ -264,7 +161,6 @@
         }
 
         TestBase.logInfo("Try to get each others checkpoints for all partitions");
->>>>>>> 94fe7fa2
         for (int i = 0; i < partitionCount; i++) {
             Checkpoint blah = this.checkpointManagers[(i + 1) % 2].getCheckpoint(String.valueOf(i)).get();
             assertNull("unexpected successful retrieve checkpoint for " + i, blah);
@@ -273,32 +169,18 @@
         // AzureStorageCheckpointLeaseManager tries to pretend that checkpoints and leases are separate, but they really aren't.
         // Because the checkpoint data is stored in the lease, updating the checkpoint means updating the lease, and it is
         // necessary to hold the lease in order to update it.
-<<<<<<< HEAD
-        HashMap<String, Lease> leases = new HashMap<String, Lease>();
-        if (useAzureStorage) {
-            List<Lease> leaseList = this.leaseManagers[0].getAllLeases().get();
-            assertNotNull("failed to retrieve leases", leaseList);
-            for (Lease l : leaseList) {
-                leases.put(l.getPartitionId(), l);
-                boolret = this.leaseManagers[0].acquireLease(l).get();
-=======
         HashMap<String, CompleteLease> leases = new HashMap<String, CompleteLease>();
         if (useAzureStorage) {
         	for (int i = 0; i < partitionCount; i++) {
         		CompleteLease l = this.leaseManagers[1].getLease(partitionIds.get(i)).get();
                 leases.put(l.getPartitionId(), l);
                 boolret = this.leaseManagers[1].acquireLease(l).get();
->>>>>>> 94fe7fa2
                 assertTrue("failed to acquire lease for " + l.getPartitionId(), boolret);
             }
         }
 
-<<<<<<< HEAD
-        TestUtilities.log("Second manager update checkpoints for all partitions");
-=======
         Checkpoint[] checkpoints = new Checkpoint[partitionCount];
         TestBase.logInfo("Second manager update checkpoints for all partitions");
->>>>>>> 94fe7fa2
         for (int i = 0; i < partitionCount; i++) {
             // Arbitrary values, just checking that they are persisted
             checkpoints[i] = new Checkpoint(String.valueOf(i));
@@ -307,11 +189,7 @@
             this.checkpointManagers[1].updateCheckpoint(leases.get(String.valueOf(i)), checkpoints[i]).get();
         }
 
-<<<<<<< HEAD
-        TestUtilities.log("First manager get and verify checkpoints for all partitions");
-=======
         TestBase.logInfo("First manager get and verify checkpoints for all partitions");
->>>>>>> 94fe7fa2
         for (int i = 0; i < partitionCount; i++) {
             Checkpoint blah = this.checkpointManagers[0].getCheckpoint(String.valueOf(i)).get();
             assertNotNull("failed to retrieve checkpoint for " + i, blah);
@@ -321,20 +199,6 @@
 
         // Have to release the leases before we can delete the store.
         if (useAzureStorage) {
-<<<<<<< HEAD
-            List<Lease> leaseList = this.leaseManagers[0].getAllLeases().get();
-            assertNotNull("failed to retrieve leases", leaseList);
-            for (Lease l : leaseList) {
-                assertNotNull("failed to retrieve lease", l);
-                this.leaseManagers[0].releaseLease(l).get();
-            }
-        }
-
-        TestUtilities.log("Clean up checkpoint store");
-        this.checkpointManagers[0].deleteCheckpointStore().get();
-
-        TestUtilities.log("twoManagerCheckpointSmokeTest DONE");
-=======
             for (CompleteLease l : leases.values()) {
                 assertNotNull("failed to retrieve lease", l);
                 this.leaseManagers[1].releaseLease(l).get();
@@ -343,7 +207,6 @@
 
         TestBase.logInfo("Clean up checkpoint store");
         this.checkpointManagers[0].deleteCheckpointStore().get();
->>>>>>> 94fe7fa2
     }
 
     private String generateContainerName(String infix) {
@@ -365,26 +228,16 @@
             leaseMgr = new InMemoryLeaseManager();
             checkpointMgr = new InMemoryCheckpointManager();
         } else {
-<<<<<<< HEAD
-            TestUtilities.log("Container name: " + containerName);
-            AzureStorageCheckpointLeaseManager azMgr = new AzureStorageCheckpointLeaseManager(this.azureStorageConnectionString, containerName);
-=======
         	TestBase.logInfo("Container name: " + containerName);
             String azureStorageConnectionString = TestUtilities.getStorageConnectionString();
             AzureStorageCheckpointLeaseManager azMgr = new AzureStorageCheckpointLeaseManager(azureStorageConnectionString, containerName);
->>>>>>> 94fe7fa2
             leaseMgr = azMgr;
             checkpointMgr = azMgr;
         }
 
         // Host name needs to be unique per host so use index. Event hub should be the same for all hosts in a test, so use the supplied suffix.
-<<<<<<< HEAD
-        EventProcessorHost host = new EventProcessorHost("dummyHost" + String.valueOf(index), "NOTREAL" + suffix,
-                EventHubClient.DEFAULT_CONSUMER_GROUP_NAME, TestUtilities.syntacticallyCorrectDummyConnectionString + suffix, checkpointMgr, leaseMgr);
-=======
         EventProcessorHost host = new EventProcessorHost("dummyHost" + String.valueOf(index), RealEventHubUtilities.syntacticallyCorrectDummyEventHubPath + suffix,
                 EventHubClient.DEFAULT_CONSUMER_GROUP_NAME, RealEventHubUtilities.syntacticallyCorrectDummyConnectionString + suffix, checkpointMgr, leaseMgr);
->>>>>>> 94fe7fa2
 
 
         try {
@@ -395,11 +248,7 @@
                 ((AzureStorageCheckpointLeaseManager) checkpointMgr).initialize(host.getHostContext());
             }
         } catch (Exception e) {
-<<<<<<< HEAD
-            TestUtilities.log("Manager initializion failed");
-=======
             TestBase.logError("Manager initializion failed");
->>>>>>> 94fe7fa2
             throw e;
         }
 
