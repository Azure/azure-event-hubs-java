/*
 * Copyright (c) Microsoft. All rights reserved.
 * Licensed under the MIT license. See LICENSE file in the project root for full license information.
 */

package com.microsoft.azure.eventprocessorhost;

import com.microsoft.azure.eventhubs.EventData;

import java.util.Arrays;

public class PrefabEventProcessor implements IEventProcessor {
    private PrefabProcessorFactory factory;

    ;
    private byte[] telltaleBytes;
    private CheckpointChoices doCheckpoint;
    private boolean doMarker;
    private boolean logEveryEvent;
    private boolean telltaleOnTimeout;
    private int eventCount = 0;

    PrefabEventProcessor(PrefabProcessorFactory factory, String telltale, CheckpointChoices doCheckpoint, boolean doMarker, boolean logEveryEvent) {
        this.factory = factory;
        this.telltaleBytes = telltale.getBytes();
        this.doCheckpoint = doCheckpoint;
        this.doMarker = doMarker;
        this.logEveryEvent = logEveryEvent;
        this.telltaleOnTimeout = telltale.isEmpty();
    }

    @Override
    public void onOpen(PartitionContext context) throws Exception {
<<<<<<< HEAD
        TestUtilities.log(context.getOwner() + " opening " + context.getPartitionId());
=======
    	TestBase.logInfo(context.getOwner() + " opening " + context.getPartitionId());
>>>>>>> 94fe7fa2
    }

    @Override
    public void onClose(PartitionContext context, CloseReason reason) throws Exception {
<<<<<<< HEAD
        TestUtilities.log(context.getOwner() + " closing " + context.getPartitionId());
=======
    	TestBase.logInfo(context.getOwner() + " closing " + context.getPartitionId());
>>>>>>> 94fe7fa2
    }

    @Override
    public void onEvents(PartitionContext context, Iterable<EventData> events) throws Exception {
        int batchSize = 0;
        EventData lastEvent = null;
<<<<<<< HEAD
=======
        int baseline = this.eventCount;
>>>>>>> 94fe7fa2
        if (events != null && events.iterator().hasNext()) {
            this.factory.setOnEventsContext(context);

            for (EventData event : events) {
                this.eventCount++;
                batchSize++;
<<<<<<< HEAD
                if (((this.eventCount % 10) == 0) && this.doMarker) {
                    TestUtilities.log("P" + context.getPartitionId() + ": " + this.eventCount + "\n");
                }
                if (this.logEveryEvent) {
                    TestUtilities.log("P" + context.getPartitionId() + " " + new String(event.getBytes()) + " @ " + event.getSystemProperties().getOffset() + "\n");
=======
                /*
                if (((this.eventCount % 10) == 0) && this.doMarker) {
                	TestBase.logInfo("P" + context.getPartitionId() + ": " + this.eventCount);
                }
                */
                if (this.logEveryEvent) {
                	TestBase.logInfo("P" + context.getPartitionId() + " " + new String(event.getBytes()) + " @ " + event.getSystemProperties().getOffset());
>>>>>>> 94fe7fa2
                }
                if (Arrays.equals(event.getBytes(), this.telltaleBytes)) {
                    this.factory.setTelltaleFound(context.getPartitionId());
                }
                lastEvent = event;
            }
        }
        if (batchSize == 0) {
            if (this.telltaleOnTimeout) {
<<<<<<< HEAD
                TestUtilities.log("P" + context.getPartitionId() + " got expected timeout");
                this.factory.setTelltaleFound(context.getPartitionId());
            } else {
                TestUtilities.log("P" + context.getPartitionId() + " got UNEXPECTED timeout");
=======
            	TestBase.logInfo("P" + context.getPartitionId() + " got expected timeout");
                this.factory.setTelltaleFound(context.getPartitionId());
            } else {
            	TestBase.logError("P" + context.getPartitionId() + " got UNEXPECTED timeout");
>>>>>>> 94fe7fa2
                this.factory.putError("P" + context.getPartitionId() + " got UNEXPECTED timeout");
            }
        }
        this.factory.addBatch(batchSize);
<<<<<<< HEAD
=======
    	if (this.doMarker) {
            TestBase.logInfo("P" + context.getPartitionId() + " total " + this.eventCount + "(" + (this.eventCount - baseline) + ")");
    	}
>>>>>>> 94fe7fa2
        switch (doCheckpoint) {
            case CKP_NONE:
                break;

            case CKP_EXPLICIT:
<<<<<<< HEAD
                context.checkpoint(lastEvent).get(); // do a get so that errors will throw
                TestUtilities.log("P" + context.getPartitionId() + " checkpointed at " + lastEvent.getSystemProperties().getOffset() + "\n");
                break;

            case CKP_NOARGS:
                context.checkpoint().get(); // do a get so errors will throw
                TestUtilities.log("P" + context.getPartitionId() + " checkpointed without arguments\n");
=======
                context.checkpoint(lastEvent).get();
                TestBase.logInfo("P" + context.getPartitionId() + " checkpointed at " + lastEvent.getSystemProperties().getOffset());
                break;

            case CKP_NOARGS:
                context.checkpoint().get();
                TestBase.logInfo("P" + context.getPartitionId() + " checkpointed without arguments");
>>>>>>> 94fe7fa2
                break;
        }
    }

    @Override
    public void onError(PartitionContext context, Throwable error) {
<<<<<<< HEAD
        TestUtilities.log("P" + context.getPartitionId() + "onError: " + error.toString() + " " + error.getMessage());
=======
    	TestBase.logInfo("P" + context.getPartitionId() + "onError: " + error.toString() + " " + error.getMessage());
>>>>>>> 94fe7fa2
        this.factory.putError(context.getPartitionId() + " onError: " + error.toString() + " " + error.getMessage());
    }

    public enum CheckpointChoices {CKP_NONE, CKP_EXPLICIT, CKP_NOARGS}
}<|MERGE_RESOLUTION|>--- conflicted
+++ resolved
@@ -31,43 +31,25 @@
 
     @Override
     public void onOpen(PartitionContext context) throws Exception {
-<<<<<<< HEAD
-        TestUtilities.log(context.getOwner() + " opening " + context.getPartitionId());
-=======
     	TestBase.logInfo(context.getOwner() + " opening " + context.getPartitionId());
->>>>>>> 94fe7fa2
     }
 
     @Override
     public void onClose(PartitionContext context, CloseReason reason) throws Exception {
-<<<<<<< HEAD
-        TestUtilities.log(context.getOwner() + " closing " + context.getPartitionId());
-=======
     	TestBase.logInfo(context.getOwner() + " closing " + context.getPartitionId());
->>>>>>> 94fe7fa2
     }
 
     @Override
     public void onEvents(PartitionContext context, Iterable<EventData> events) throws Exception {
         int batchSize = 0;
         EventData lastEvent = null;
-<<<<<<< HEAD
-=======
         int baseline = this.eventCount;
->>>>>>> 94fe7fa2
         if (events != null && events.iterator().hasNext()) {
             this.factory.setOnEventsContext(context);
 
             for (EventData event : events) {
                 this.eventCount++;
                 batchSize++;
-<<<<<<< HEAD
-                if (((this.eventCount % 10) == 0) && this.doMarker) {
-                    TestUtilities.log("P" + context.getPartitionId() + ": " + this.eventCount + "\n");
-                }
-                if (this.logEveryEvent) {
-                    TestUtilities.log("P" + context.getPartitionId() + " " + new String(event.getBytes()) + " @ " + event.getSystemProperties().getOffset() + "\n");
-=======
                 /*
                 if (((this.eventCount % 10) == 0) && this.doMarker) {
                 	TestBase.logInfo("P" + context.getPartitionId() + ": " + this.eventCount);
@@ -75,7 +57,6 @@
                 */
                 if (this.logEveryEvent) {
                 	TestBase.logInfo("P" + context.getPartitionId() + " " + new String(event.getBytes()) + " @ " + event.getSystemProperties().getOffset());
->>>>>>> 94fe7fa2
                 }
                 if (Arrays.equals(event.getBytes(), this.telltaleBytes)) {
                     this.factory.setTelltaleFound(context.getPartitionId());
@@ -85,41 +66,22 @@
         }
         if (batchSize == 0) {
             if (this.telltaleOnTimeout) {
-<<<<<<< HEAD
-                TestUtilities.log("P" + context.getPartitionId() + " got expected timeout");
-                this.factory.setTelltaleFound(context.getPartitionId());
-            } else {
-                TestUtilities.log("P" + context.getPartitionId() + " got UNEXPECTED timeout");
-=======
             	TestBase.logInfo("P" + context.getPartitionId() + " got expected timeout");
                 this.factory.setTelltaleFound(context.getPartitionId());
             } else {
             	TestBase.logError("P" + context.getPartitionId() + " got UNEXPECTED timeout");
->>>>>>> 94fe7fa2
                 this.factory.putError("P" + context.getPartitionId() + " got UNEXPECTED timeout");
             }
         }
         this.factory.addBatch(batchSize);
-<<<<<<< HEAD
-=======
     	if (this.doMarker) {
             TestBase.logInfo("P" + context.getPartitionId() + " total " + this.eventCount + "(" + (this.eventCount - baseline) + ")");
     	}
->>>>>>> 94fe7fa2
         switch (doCheckpoint) {
             case CKP_NONE:
                 break;
 
             case CKP_EXPLICIT:
-<<<<<<< HEAD
-                context.checkpoint(lastEvent).get(); // do a get so that errors will throw
-                TestUtilities.log("P" + context.getPartitionId() + " checkpointed at " + lastEvent.getSystemProperties().getOffset() + "\n");
-                break;
-
-            case CKP_NOARGS:
-                context.checkpoint().get(); // do a get so errors will throw
-                TestUtilities.log("P" + context.getPartitionId() + " checkpointed without arguments\n");
-=======
                 context.checkpoint(lastEvent).get();
                 TestBase.logInfo("P" + context.getPartitionId() + " checkpointed at " + lastEvent.getSystemProperties().getOffset());
                 break;
@@ -127,18 +89,13 @@
             case CKP_NOARGS:
                 context.checkpoint().get();
                 TestBase.logInfo("P" + context.getPartitionId() + " checkpointed without arguments");
->>>>>>> 94fe7fa2
                 break;
         }
     }
 
     @Override
     public void onError(PartitionContext context, Throwable error) {
-<<<<<<< HEAD
-        TestUtilities.log("P" + context.getPartitionId() + "onError: " + error.toString() + " " + error.getMessage());
-=======
     	TestBase.logInfo("P" + context.getPartitionId() + "onError: " + error.toString() + " " + error.getMessage());
->>>>>>> 94fe7fa2
         this.factory.putError(context.getPartitionId() + " onError: " + error.toString() + " " + error.getMessage());
     }
 
