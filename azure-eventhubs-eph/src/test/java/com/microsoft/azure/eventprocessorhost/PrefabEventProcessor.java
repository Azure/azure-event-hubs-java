/*
 * Copyright (c) Microsoft. All rights reserved.
 * Licensed under the MIT license. See LICENSE file in the project root for full license information.
 */

package com.microsoft.azure.eventprocessorhost;

import java.util.Arrays;

import com.microsoft.azure.eventhubs.EventData;

public class PrefabEventProcessor implements IEventProcessor
{
	public enum CheckpointChoices { CKP_NONE, CKP_EXPLICIT, CKP_NOARGS };
	private PrefabProcessorFactory factory;
	private byte[] telltaleBytes;
	private CheckpointChoices doCheckpoint;
	private boolean doMarker;
	private boolean logEveryEvent;
	private boolean telltaleOnTimeout;
	
	private int eventCount = 0;
	
	PrefabEventProcessor(PrefabProcessorFactory factory, String telltale, CheckpointChoices doCheckpoint, boolean doMarker, boolean logEveryEvent)
	{
		this.factory = factory;
		this.telltaleBytes = telltale.getBytes();
		this.doCheckpoint = doCheckpoint;
		this.doMarker = doMarker;
		this.logEveryEvent = logEveryEvent;
		this.telltaleOnTimeout = telltale.isEmpty();
	}
	
	@Override
	public void onOpen(PartitionContext context) throws Exception
	{
		TestUtilities.log(context.getOwner() + " opening " + context.getPartitionId());
	}

	@Override
	public void onClose(PartitionContext context, CloseReason reason) throws Exception
	{
		TestUtilities.log(context.getOwner() + " closing " + context.getPartitionId());
	}

	@Override
<<<<<<< HEAD
	public void onEvents(PartitionContext context, Iterable<EventData> messages) throws Exception
=======
	public void onEvents(PartitionContext context, Iterable<? extends EventData> events) throws Exception
>>>>>>> 060291bc
	{
		int batchSize = 0;
		EventData lastEvent = null;
                if (events != null && events.iterator().hasNext())
                    this.factory.setOnEventsContext(context);
                
		for (EventData event : events)
		{
			this.eventCount++;
			batchSize++;
			if (((this.eventCount % 10) == 0) && this.doMarker)
			{
				TestUtilities.log("P" + context.getPartitionId() + ": " + this.eventCount + "\n");
			}
			if (this.logEveryEvent)
			{
				TestUtilities.log("P" + context.getPartitionId() + " " + new String(event.getBytes()) + " @ " + event.getSystemProperties().getOffset() + "\n");
			}
			if (Arrays.equals(event.getBytes(), this.telltaleBytes))
			{
				this.factory.setTelltaleFound(context.getPartitionId());
			}
			lastEvent = event;
		}
		if (batchSize == 0)
		{
			if (this.telltaleOnTimeout)
			{
				TestUtilities.log("P" + context.getPartitionId() + " got expected timeout");
				this.factory.setTelltaleFound(context.getPartitionId());
			}
			else
			{
				TestUtilities.log("P" + context.getPartitionId() + " got UNEXPECTED timeout");
				this.factory.putError("P" + context.getPartitionId() + " got UNEXPECTED timeout");
			}
		}
		this.factory.addBatch(batchSize);
		switch (doCheckpoint)
		{
		case CKP_NONE:
			break;
			
		case CKP_EXPLICIT:
			context.checkpoint(lastEvent).get(); // do a get so that errors will throw
			TestUtilities.log("P" + context.getPartitionId() + " checkpointed at " + lastEvent.getSystemProperties().getOffset() + "\n");
			break;
			
		case CKP_NOARGS:
			context.checkpoint().get(); // do a get so errors will throw
			TestUtilities.log("P" + context.getPartitionId() + " checkpointed without arguments\n");
			break;
		}
	}

	@Override
	public void onError(PartitionContext context, Throwable error)
	{
		this.factory.putError(context.getPartitionId() + ": " + error.toString() + " " + error.getMessage());
	}
}<|MERGE_RESOLUTION|>--- conflicted
+++ resolved
@@ -44,11 +44,7 @@
 	}
 
 	@Override
-<<<<<<< HEAD
-	public void onEvents(PartitionContext context, Iterable<EventData> messages) throws Exception
-=======
-	public void onEvents(PartitionContext context, Iterable<? extends EventData> events) throws Exception
->>>>>>> 060291bc
+	public void onEvents(PartitionContext context, Iterable<EventData> events) throws Exception
 	{
 		int batchSize = 0;
 		EventData lastEvent = null;
