--- conflicted
+++ resolved
@@ -12,56 +12,20 @@
 
 final class TestUtilities {
     static final ExecutorService EXECUTOR_SERVICE = Executors.newSingleThreadExecutor();
-<<<<<<< HEAD
-    static final Logger TEST_LOGGER = Logger.getLogger("servicebus.test-eph.trace");
-    static final String syntacticallyCorrectDummyConnectionString =
-            "Endpoint=sb://notreal.servicebus.windows.net/;SharedAccessKeyName=notreal;SharedAccessKey=NOTREALNOTREALNOTREALNOTREALNOTREALNOTREALN=;EntityPath=NOTREAL";
-    static Boolean logToConsole = null;
-=======
->>>>>>> 94fe7fa2
 
     static String getStorageConnectionString() {
         String retval = System.getenv("EPHTESTSTORAGE");
 
         // if EPHTESTSTORAGE is not set - we cannot run integration tests
-<<<<<<< HEAD
-=======
         if (retval == null) {
         	TestBase.logInfo("SKIPPING - NO STORAGE CONNECTION STRING");
         }
->>>>>>> 94fe7fa2
         Assume.assumeTrue(retval != null);
 
         return ((retval != null) ? retval : "");
     }
-<<<<<<< HEAD
-
-    static void setupLogging() {
-        logToConsole = (System.getenv("LOGTOCONSOLE") != null);
-    }
-
-    static void console(String message) {
-        if (logToConsole == null) {
-            setupLogging();
-        }
-        if (logToConsole.booleanValue()) {
-            System.out.print(message);
-        }
-    }
-
-    static void log(String message) {
-        console(message);
-        TEST_LOGGER.log(Level.INFO, message.trim());
-    }
-
-    static void logConditional(boolean doLog, String message) {
-        if (doLog) {
-            log(message);
-        }
-=======
     
     static Boolean isRunningOnAzure() {
     	return (System.getenv("EVENT_HUB_CONNECTION_STRING") != null);
->>>>>>> 94fe7fa2
     }
 }