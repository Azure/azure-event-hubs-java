/*
 * Copyright (c) Microsoft. All rights reserved.
 * Licensed under the MIT license. See LICENSE file in the project root for full license information.
 */

package com.microsoft.azure.eventprocessorhost;

import com.microsoft.azure.eventhubs.EventHubClient;

import java.util.ArrayList;
import java.util.concurrent.CompletableFuture;
import java.util.concurrent.ExecutionException;
import java.util.concurrent.Executors;
import java.util.concurrent.ScheduledExecutorService;

import org.junit.Test;
import static org.junit.Assert.assertTrue;

public class PartitionManagerTest extends TestBase {
    private ILeaseManager[] leaseManagers;
    private ICheckpointManager[] checkpointManagers;
    private EventProcessorHost[] hosts;
    private TestPartitionManager[] partitionManagers;
    private int partitionCount;
    private boolean[] running;

    private int countOfChecks;
    private int desiredDistributionDetected;

    private boolean keepGoing;
    private boolean expectEqualDistribution;
    private int overrideHostCount = -1;
    private int maxChecks;
    private boolean shuttingDown;

    @Test
    public void partitionBalancingExactMultipleTest() throws Exception {
        setup(2, 4, 0, 0); // two hosts, four partitions, no latency, default threadpool
        this.countOfChecks = 0;
        this.desiredDistributionDetected = 0;
        this.keepGoing = true;
        this.expectEqualDistribution = true;
        this.maxChecks = 20;
        startManagers();

        // Poll until checkPartitionDistribution() declares that it's time to stop.
        while (this.keepGoing) {
            try {
                Thread.sleep(15000);
            } catch (InterruptedException e) {
            	TestBase.logError("Sleep interrupted, emergency bail");
                Thread.currentThread().interrupt();
                throw e;
            }
        }

        stopManagers();

        assertTrue("Desired distribution never reached or was not stable", this.desiredDistributionDetected >= this.partitionManagers.length);

        this.leaseManagers[0].deleteLeaseStore().get();
        this.checkpointManagers[0].deleteCheckpointStore().get();
    }

    @Test
    public void partitionBalancingUnevenTest() throws Exception {
        setup(5, 16, 250, 0); // five hosts, sixteen partitions, 250ms latency, default threadpool
        this.countOfChecks = 0;
        this.desiredDistributionDetected = 0;
        this.keepGoing = true;
        this.expectEqualDistribution = false;
        this.maxChecks = 35;
        startManagers();

        // Poll until checkPartitionDistribution() declares that it's time to stop.
        while (this.keepGoing) {
            try {
                Thread.sleep(15000);
            } catch (InterruptedException e) {
            	TestBase.logError("Sleep interrupted, emergency bail");
                Thread.currentThread().interrupt();
                throw e;
            }
        }

        stopManagers();

        assertTrue("Desired distribution never reached or was not stable", this.desiredDistributionDetected >= this.partitionManagers.length);

        this.leaseManagers[0].deleteLeaseStore().get();
        this.checkpointManagers[0].deleteCheckpointStore().get();
    }


    @Test
    public void partitionBalancingHugeTest() throws Exception {
        setup(10, 201, 250, 20); // ten hosts, 201 partitions, 250ms latency, threadpool with 20 threads
        this.countOfChecks = 0;
        this.desiredDistributionDetected = 0;
        this.keepGoing = true;
        this.expectEqualDistribution = false;
        this.maxChecks = 99;
        startManagers();

        // Poll until checkPartitionDistribution() declares that it's time to stop.
        while (this.keepGoing) {
            try {
                Thread.sleep(15000);
            } catch (InterruptedException e) {
            	TestBase.logError("Sleep interrupted, emergency bail");
                Thread.currentThread().interrupt();
                throw e;
            }
        }

        stopManagers();

        assertTrue("Desired distribution never reached or was not stable", this.desiredDistributionDetected >= this.partitionManagers.length);

        this.leaseManagers[0].deleteLeaseStore().get();
        this.checkpointManagers[0].deleteCheckpointStore().get();
    }
    
    @Test
    public void partitionRebalancingTest() throws Exception {
        setup(3, 8, 0, 8); // three hosts, eight partitions, 250ms latency, default threadpool

        //
        // Start two hosts of three, expect 4/4/0.
        //
        this.countOfChecks = 0;
        this.desiredDistributionDetected = 0;
        this.keepGoing = true;
        this.expectEqualDistribution = true; // only going to start two of the three hosts
        this.maxChecks = 20;
        this.overrideHostCount = 2;
        startManagers(2);
        while (this.keepGoing) {
            try {
                Thread.sleep(15000);
            } catch (InterruptedException e) {
            	TestBase.logError("Sleep interrupted, emergency bail");
                Thread.currentThread().interrupt();
                throw e;
            }
        }
        assertTrue("Desired distribution 4/4/0 never reached or was not stable", this.desiredDistributionDetected >= this.partitionManagers.length);

        //
        // Start up the third host and wait for rebalance
        //
        this.countOfChecks = 0;
        this.desiredDistributionDetected = 0;
        this.keepGoing = true;
        this.expectEqualDistribution = false;
        this.maxChecks = 30;
        this.overrideHostCount = 3;
        startSingleManager(2);
        while (this.keepGoing) {
            try {
                Thread.sleep(15000);
            } catch (InterruptedException e) {
            	TestBase.logError("Sleep interrupted, emergency bail");
                Thread.currentThread().interrupt();
                throw e;
            }
        }
        assertTrue("Desired distribution never reached or was not stable", this.desiredDistributionDetected >= this.partitionManagers.length);

        //
        // Now stop host 0 and wait for 0/4/4
        //
        this.countOfChecks = 0;
        this.desiredDistributionDetected = 0;
        this.keepGoing = true;
        this.expectEqualDistribution = true; // only two of the three hosts running
        this.maxChecks = 20;
        this.overrideHostCount = 2;
        stopSingleManager(0);
        while (this.keepGoing) {
            try {
                Thread.sleep(15000);
            } catch (InterruptedException e) {
            	TestBase.logError("Sleep interrupted, emergency bail");
                Thread.currentThread().interrupt();
                throw e;
            }
        }
        assertTrue("Desired distribution 4/4/0 never reached or was not stable", this.desiredDistributionDetected >= this.partitionManagers.length);

        stopManagers();

        this.leaseManagers[1].deleteLeaseStore().get();
        this.checkpointManagers[1].deleteCheckpointStore().get();
    }

    @Test
    public void partitionBalancingTooManyHostsTest() throws Exception {
        setup(10, 4, 0, 8); // ten hosts, four partitions
        this.countOfChecks = 0;
        this.desiredDistributionDetected = 0;
        this.keepGoing = true;
        this.expectEqualDistribution = false;
        this.maxChecks = 20;
        startManagers();

        // Poll until checkPartitionDistribution() declares that it's time to stop.
        while (this.keepGoing) {
            try {
                Thread.sleep(15000);
            } catch (InterruptedException e) {
            	TestBase.logError("Sleep interrupted, emergency bail");
                Thread.currentThread().interrupt();
                throw e;
            }
        }

        stopManagers();

        assertTrue("Desired distribution never reached or was not stable", this.desiredDistributionDetected >= this.partitionManagers.length);

        this.leaseManagers[0].deleteLeaseStore().get();
        this.checkpointManagers[0].deleteCheckpointStore().get();
    }

    synchronized void checkPartitionDistribution() {
        if (this.shuttingDown) {
            return;
        }

        TestBase.logInfo("Checking partition distribution");
        int[] countsPerHost = new int[this.partitionManagers.length];
        int totalCounts = 0;
        int runningCount = 0;
        for (int i = 0; i < this.partitionManagers.length; i++) {
            StringBuilder blah = new StringBuilder();
            blah.append("\tHost ");
            blah.append(this.hosts[i].getHostContext().getHostName());
            blah.append(" has ");
            countsPerHost[i] = 0;
            for (String id : this.partitionManagers[i].getOwnedPartitions()) {
                blah.append(id);
                blah.append(", ");
                countsPerHost[i]++;
                totalCounts++;
            }
            TestBase.logInfo(blah.toString());
            if (this.running[i]) {
            	runningCount++;
            }
        }

        if (totalCounts != this.partitionCount) {
        	TestBase.logInfo("Unowned leases, " + totalCounts + " owned versus " + this.partitionCount + " partitions, skipping checks");
            return;
        }
        if (this.overrideHostCount > 0) {
        	if (runningCount != this.overrideHostCount) {
        		TestBase.logInfo("Hosts not running, " + this.overrideHostCount + " expected versus " + runningCount + " found, skipping checks");
        		return;
        	}
        } else if (runningCount != this.partitionManagers.length) {
        	TestBase.logInfo("Hosts not running, " + this.partitionManagers.length + " expected versus " + runningCount + " found, skipping checks");
    		return;
        }

        boolean desired = true;
        int highest = Integer.MIN_VALUE;
        int lowest = Integer.MAX_VALUE;
        for (int i = 0; i < countsPerHost.length; i++) {
            if (!this.running[i]) {
                // Skip
            } else {
                highest = Integer.max(highest, countsPerHost[i]);
                lowest = Integer.min(lowest, countsPerHost[i]);
            }
        }
        TestBase.logInfo("Check " + this.countOfChecks + "  Highest " + highest + "  Lowest " + lowest + "  Descnt " + this.desiredDistributionDetected);
        if (this.expectEqualDistribution) {
            // All hosts should have exactly equal counts, so highest == lowest
            desired = (highest == lowest);
        } else {
            // An equal distribution isn't possible, but the maximum difference between counts should be 1.
            // Max(counts[]) - Min(counts[]) == 1
            desired = ((highest - lowest) == 1);
        }
        if (desired) {
        	TestBase.logInfo("Evenest distribution detected");
            this.desiredDistributionDetected++;
            if (this.desiredDistributionDetected > this.partitionManagers.length) {
                // Every partition manager has looked at the current distribution and
                // it has not changed. The algorithm is stable once it reaches the desired state.
                // No need to keep iterating.
            	TestBase.logInfo("Desired distribution is stable");
                this.keepGoing = false;
            }
        } else {
            if ((this.desiredDistributionDetected > 0) && !this.shuttingDown) {
                // If we have detected the desired distribution on previous iterations
                // but not on this one, then the algorithm is unstable. Bail and fail.
            	TestBase.logInfo("Desired distribution was not stable");
                this.keepGoing = false;
            }
        }

        this.countOfChecks++;
        if (this.countOfChecks > this.maxChecks) {
            // Ran out of iterations without reaching the desired distribution. Bail and fail.
            this.keepGoing = false;
        }
    }

    private void setup(int hostCount, int partitionCount, long latency, int threads) {
    	// PartitionManager tests are all long. Skip if running automated (maven, appveyor, etc.)
    	skipIfAutomated();
    	
        this.leaseManagers = new ILeaseManager[hostCount];
        this.checkpointManagers = new ICheckpointManager[hostCount];
        this.hosts = new EventProcessorHost[hostCount];
        this.partitionManagers = new TestPartitionManager[hostCount];
        this.partitionCount = partitionCount;
        this.running = new boolean[hostCount];

        for (int i = 0; i < hostCount; i++) {
            InMemoryLeaseManager lm = new InMemoryLeaseManager();
            InMemoryCheckpointManager cm = new InMemoryCheckpointManager();

            // In order to test hosts competing for partitions, each host must have a unique name, but they must share the
            // target eventhub/consumer group.
            ScheduledExecutorService threadpool = null;
            if (threads > 0) {
            	threadpool = Executors.newScheduledThreadPool(threads);
            }
            this.hosts[i] = new EventProcessorHost("dummyHost" + String.valueOf(i), "NOTREAL", EventHubClient.DEFAULT_CONSUMER_GROUP_NAME,
                    RealEventHubUtilities.syntacticallyCorrectDummyConnectionString, cm, lm, threadpool, null);

            lm.initialize(this.hosts[i].getHostContext());
            lm.setLatency(latency);
            this.leaseManagers[i] = lm;
            cm.initialize(this.hosts[i].getHostContext());
            this.checkpointManagers[i] = cm;
            this.running[i] = false;

            this.partitionManagers[i] = new TestPartitionManager(this.hosts[i].getHostContext(), partitionCount);
            this.hosts[i].setPartitionManager(this.partitionManagers[i]);
            this.hosts[i].getHostContext().setEventProcessorOptions(EventProcessorOptions.getDefaultOptions());
            // Quick lease expiration helps with some tests. Because we're using InMemoryLeaseManager, don't
            // have to worry about storage latency, all lease operations are guaranteed to be fast.
            PartitionManagerOptions opts = new PartitionManagerOptions();
            opts.setLeaseDurationInSeconds(15);
            //opts.setStartupScanDelayInSeconds(17);
            //opts.setSlowScanIntervalInSeconds(15);
            this.hosts[i].setPartitionManagerOptions(opts);
        }
    }

    private void startManagers() throws Exception {
        startManagers(this.partitionManagers.length);
    }

    private void startManagers(int maxIndex) throws Exception {
        this.shuttingDown = false;
        for (int i = 0; i < maxIndex; i++) {
            startSingleManager(i);
        }
    }

    private void startSingleManager(int index) throws Exception {
        try {
            this.partitionManagers[index].initialize().get();
            this.running[index] = true;
        } catch (Exception e) {
        	TestBase.logError("TASK START FAILED " + e.toString() + " " + e.getMessage());
            throw e;
        }
    }

    private void stopManagers() throws InterruptedException, ExecutionException {
    	TestBase.logInfo("SHUTTING DOWN");
        this.shuttingDown = true;
        for (int i = 0; i < this.partitionManagers.length; i++) {
            if (this.running[i]) {
                this.partitionManagers[i].stopPartitions().get();
                TestBase.logInfo("Host " + i + " stopped");
            }
        }
    }

    private void stopSingleManager(int index) throws InterruptedException, ExecutionException {
        if (this.running[index]) {
            this.partitionManagers[index].stopPartitions().get();
            TestBase.logInfo("Host " + index + " stopped");
            this.running[index] = false;
        }
    }

    private class TestPartitionManager extends PartitionManager {
        private int partitionCount;

        TestPartitionManager(HostContext hostContext, int partitionCount) {
            super(hostContext);
            this.partitionCount = partitionCount;
        }

        Iterable<String> getOwnedPartitions() {
            Iterable<String> retval = null;
            if (this.pumpManager != null) {
                retval = ((DummyPump) this.pumpManager).getPumpsList();
            } else {
                // If the manager isn't started, return an empty list.
                retval = new ArrayList<String>();
            }
            return retval;
        }

        @Override
        CompletableFuture<Void> cachePartitionIds() {
            this.partitionIds = new String[this.partitionCount];
            for (int i = 0; i < this.partitionCount; i++) {
                this.partitionIds[i] = String.valueOf(i);
            }
            return CompletableFuture.completedFuture(null);
        }

        @Override
        PumpManager createPumpTestHook() {
            return new DummyPump(this.hostContext, this);
        }

        @Override
        void onInitializeCompleteTestHook() {
        	TestBase.logInfo("PartitionManager for host " + this.hostContext.getHostName() + " initialized stores OK");
        }

<<<<<<< HEAD
import static org.junit.Assert.assertTrue;

public class PartitionManagerTest {
    private ILeaseManager[] leaseManagers;
    private ICheckpointManager[] checkpointManagers;
    private EventProcessorHost[] hosts;
    private TestPartitionManager[] partitionManagers;
    private int partitionCount;
    private boolean[] running;

    private int countOfChecks;
    private int desiredDistributionDetected;

    private boolean keepGoing;
    private boolean expectEqualDistribution;
    private boolean ignoreZeroes;
    private int maxChecks;
    private boolean shuttingDown;

    //@Test
    public void partitionBalancingExactMultipleTest() throws Exception {
        TestUtilities.log("partitionBalancingExactMultipleTest");

        setup(2, 4); // two hosts, four partitions
        this.countOfChecks = 0;
        this.desiredDistributionDetected = 0;
        this.keepGoing = true;
        this.expectEqualDistribution = true;
        this.ignoreZeroes = false;
        this.maxChecks = 20;
        startManagers();

        // Poll until checkPartitionDistribution() declares that it's time to stop.
        while (this.keepGoing) {
            try {
                Thread.sleep(15000);
            } catch (InterruptedException e) {
                TestUtilities.log("Sleep interrupted, emergency bail");
                Thread.currentThread().interrupt();
                throw e;
            }
        }

        stopManagers();

        assertTrue("Desired distribution never reached or was not stable", this.desiredDistributionDetected >= this.partitionManagers.length);

        this.leaseManagers[0].deleteLeaseStore().get();
        this.checkpointManagers[0].deleteCheckpointStore().get();

        TestUtilities.log("DONE");
    }

    //@Test
    public void partitionBalancingUnevenTest() throws Exception {
        TestUtilities.log("partitionBalancingUnevenTest");

        setup(5, 16); // five hosts, sixteen partitions
        this.countOfChecks = 0;
        this.desiredDistributionDetected = 0;
        this.keepGoing = true;
        this.expectEqualDistribution = false;
        this.ignoreZeroes = false;
        this.maxChecks = 35;
        startManagers();

        // Poll until checkPartitionDistribution() declares that it's time to stop.
        while (this.keepGoing) {
            try {
                Thread.sleep(15000);
            } catch (InterruptedException e) {
                TestUtilities.log("Sleep interrupted, emergency bail");
                Thread.currentThread().interrupt();
                throw e;
            }
        }

        stopManagers();

        assertTrue("Desired distribution never reached or was not stable", this.desiredDistributionDetected >= this.partitionManagers.length);

        this.leaseManagers[0].deleteLeaseStore().get();
        this.checkpointManagers[0].deleteCheckpointStore().get();

        TestUtilities.log("DONE");
    }

    //@Test
    public void partitionRebalancingTest() throws Exception {
        TestUtilities.log("partitionRebalancingTest");

        setup(3, 8); // three hosts, eight partitions

        //
        // Start two hosts of three, expect 4/4/0.
        //
        this.countOfChecks = 0;
        this.desiredDistributionDetected = 0;
        this.keepGoing = true;
        this.expectEqualDistribution = true; // only going to start two of the three hosts
        this.ignoreZeroes = true; // third host will be stuck at 0 because it's not started
        this.maxChecks = 20;
        startManagers(2);
        while (this.keepGoing) {
            try {
                Thread.sleep(15000);
            } catch (InterruptedException e) {
                TestUtilities.log("Sleep interrupted, emergency bail");
                Thread.currentThread().interrupt();
                throw e;
            }
        }
        assertTrue("Desired distribution 4/4/0 never reached or was not stable", this.desiredDistributionDetected >= this.partitionManagers.length);

        //
        // Start up the third host and wait for rebalance
        //
        this.countOfChecks = 0;
        this.desiredDistributionDetected = 0;
        this.keepGoing = true;
        this.expectEqualDistribution = false;
        this.ignoreZeroes = false;
        this.maxChecks = 30;
        startSingleManager(2);
        while (this.keepGoing) {
            try {
                Thread.sleep(15000);
            } catch (InterruptedException e) {
                TestUtilities.log("Sleep interrupted, emergency bail");
                Thread.currentThread().interrupt();
                throw e;
            }
        }
        assertTrue("Desired distribution never reached or was not stable", this.desiredDistributionDetected >= this.partitionManagers.length);

        //
        // Now stop host 0 and wait for 0/4/4
        //
        this.countOfChecks = 0;
        this.desiredDistributionDetected = 0;
        this.keepGoing = true;
        this.expectEqualDistribution = true; // only two of the three hosts running
        this.ignoreZeroes = true; // first host will be stuck at 0 because it's stopped
        this.maxChecks = 20;
        stopSingleManager(0);
        while (this.keepGoing) {
            try {
                Thread.sleep(15000);
            } catch (InterruptedException e) {
                TestUtilities.log("Sleep interrupted, emergency bail");
                Thread.currentThread().interrupt();
                throw e;
            }
        }
        assertTrue("Desired distribution 4/4/0 never reached or was not stable", this.desiredDistributionDetected >= this.partitionManagers.length);

        stopManagers();

        this.leaseManagers[1].deleteLeaseStore().get();
        this.checkpointManagers[1].deleteCheckpointStore().get();

        TestUtilities.log("DONE");
    }

    //@Test
    public void partitionBalancingTooManyHostsTest() throws Exception {
        TestUtilities.log("partitionBalancingTooManyHostsTest");

        setup(10, 4); // ten hosts, four partitions
        this.countOfChecks = 0;
        this.desiredDistributionDetected = 0;
        this.keepGoing = true;
        this.expectEqualDistribution = false;
        this.ignoreZeroes = false;
        this.maxChecks = 20;
        startManagers();

        // Poll until checkPartitionDistribution() declares that it's time to stop.
        while (this.keepGoing) {
            try {
                Thread.sleep(15000);
            } catch (InterruptedException e) {
                TestUtilities.log("Sleep interrupted, emergency bail");
                Thread.currentThread().interrupt();
                throw e;
            }
        }

        stopManagers();

        assertTrue("Desired distribution never reached or was not stable", this.desiredDistributionDetected >= this.partitionManagers.length);

        this.leaseManagers[0].deleteLeaseStore().get();
        this.checkpointManagers[0].deleteCheckpointStore().get();

        TestUtilities.log("DONE");
    }

    synchronized void checkPartitionDistribution(boolean ignoreStopped) {
        if (this.shuttingDown) {
            return;
        }

        TestUtilities.log("Partitions redistributed");
        int[] countsPerHost = new int[this.partitionManagers.length];
        int totalCounts = 0;
        for (int i = 0; i < this.partitionManagers.length; i++) {
            StringBuilder blah = new StringBuilder();
            blah.append("\tHost ");
            blah.append(this.hosts[i].getHostContext().getHostName());
            blah.append(" has ");
            countsPerHost[i] = 0;
            for (String id : this.partitionManagers[i].getOwnedPartitions()) {
                blah.append(id);
                blah.append(", ");
                countsPerHost[i]++;
                totalCounts++;
            }
            TestUtilities.log(blah.toString());
        }

        if (totalCounts != this.partitionCount) {
            TestUtilities.log("Hosts have not trimmed stolen leases, " + totalCounts + " owned versus " + this.partitionCount + " partitions, skipping checks");
            return;
        }

        boolean desired = true;
        int highest = Integer.MIN_VALUE;
        int lowest = Integer.MAX_VALUE;
        for (int i = 0; i < countsPerHost.length; i++) {
            if (!this.running[i] && ignoreStopped) {
                // Skip
            } else {
                highest = Integer.max(highest, countsPerHost[i]);
                lowest = Integer.min(lowest, countsPerHost[i]);
            }
        }
        TestUtilities.log("Check " + this.countOfChecks + "  Highest " + highest + "  Lowest " + lowest + "  Descnt " + this.desiredDistributionDetected);
        if (this.expectEqualDistribution) {
            // All hosts should have exactly equal counts, so highest == lowest
            desired = (highest == lowest);
        } else {
            // An equal distribution isn't possible, but the maximum difference between counts should be 1.
            // Max(counts[]) - Min(counts[]) == 1
            desired = ((highest - lowest) == 1);
        }
        if (desired) {
            TestUtilities.log("Evenest distribution detected");
            this.desiredDistributionDetected++;
            if (this.desiredDistributionDetected > this.partitionManagers.length) {
                // Every partition manager has looked at the current distribution and
                // it has not changed. The algorithm is stable once it reaches the desired state.
                // No need to keep iterating.
                TestUtilities.log("Desired distribution is stable");
                this.keepGoing = false;
            }
        } else {
            if ((this.desiredDistributionDetected > 0) && !this.shuttingDown) {
                // If we have detected the desired distribution on previous iterations
                // but not on this one, then the algorithm is unstable. Bail and fail.
                TestUtilities.log("Desired distribution was not stable");
                this.keepGoing = false;
            }
        }

        this.countOfChecks++;
        if (this.countOfChecks > this.maxChecks) {
            // Ran out of iterations without reaching the desired distribution. Bail and fail.
            this.keepGoing = false;
        }
    }

    private void setup(int hostCount, int partitionCount) {
        this.leaseManagers = new ILeaseManager[hostCount];
        this.checkpointManagers = new ICheckpointManager[hostCount];
        this.hosts = new EventProcessorHost[hostCount];
        this.partitionManagers = new TestPartitionManager[hostCount];
        this.partitionCount = partitionCount;
        this.running = new boolean[hostCount];

        for (int i = 0; i < hostCount; i++) {
            InMemoryLeaseManager lm = new InMemoryLeaseManager();
            InMemoryCheckpointManager cm = new InMemoryCheckpointManager();

            // In order to test hosts competing for partitions, each host must have a unique name, but they must share the
            // target eventhub/consumer group.
            this.hosts[i] = new EventProcessorHost("dummyHost" + String.valueOf(i), "NOTREAL", EventHubClient.DEFAULT_CONSUMER_GROUP_NAME,
                    TestUtilities.syntacticallyCorrectDummyConnectionString, cm, lm);

            lm.initialize(this.hosts[i].getHostContext());
            this.leaseManagers[i] = lm;
            cm.initialize(this.hosts[i].getHostContext());
            this.checkpointManagers[i] = cm;
            this.running[i] = false;

            this.partitionManagers[i] = new TestPartitionManager(this.hosts[i].getHostContext(), partitionCount);
            this.hosts[i].setPartitionManager(this.partitionManagers[i]);
            this.hosts[i].getHostContext().setEventProcessorOptions(EventProcessorOptions.getDefaultOptions());
            // Quick lease expiration helps with some tests. Because we're using InMemoryLeaseManager, don't
            // have to worry about storage latency, all lease operations are guaranteed to be fast.
            PartitionManagerOptions opts = new PartitionManagerOptions();
            opts.setLeaseDurationInSeconds(15);
            this.hosts[i].setPartitionManagerOptions(opts);
        }
    }

    private void startManagers() throws Exception {
        startManagers(this.partitionManagers.length);
    }

    private void startManagers(int maxIndex) throws Exception {
        this.shuttingDown = false;
        for (int i = 0; i < maxIndex; i++) {
            startSingleManager(i);
        }
    }

    private void startSingleManager(int index) throws Exception {
        try {
            this.partitionManagers[index].initialize().get();
            this.running[index] = true;
        } catch (Exception e) {
            TestUtilities.log("TASK START FAILED " + e.toString() + " " + e.getMessage());
            throw e;
        }
    }

    private void stopManagers() throws InterruptedException, ExecutionException {
        TestUtilities.log("SHUTTING DOWN");
        this.shuttingDown = true;
        for (int i = 0; i < this.partitionManagers.length; i++) {
            if (this.running[i]) {
                this.partitionManagers[i].stopPartitions().get();
                TestUtilities.log("Host " + i + " stopped");
            }
        }
    }

    private void stopSingleManager(int index) throws InterruptedException, ExecutionException {
        if (this.running[index]) {
            this.partitionManagers[index].stopPartitions().get();
            TestUtilities.log("Host " + index + " stopped");
            this.running[index] = false;
        }
    }

    private class TestPartitionManager extends PartitionManager {
        private int partitionCount;

        TestPartitionManager(HostContext hostContext, int partitionCount) {
            super(hostContext);
            this.partitionCount = partitionCount;
        }

        Iterable<String> getOwnedPartitions() {
            Iterable<String> retval = null;
            if (this.pump != null) {
                retval = ((DummyPump) this.pump).getPumpsList();
            } else {
                // If the manager isn't started, return an empty list.
                retval = new ArrayList<String>();
            }
            return retval;
        }

        @Override
        CompletableFuture<Void> cachePartitionIds() {
            this.partitionIds = new String[this.partitionCount];
            for (int i = 0; i < this.partitionCount; i++) {
                this.partitionIds[i] = String.valueOf(i);
            }
            return CompletableFuture.completedFuture(null);
        }

        @Override
        Pump createPumpTestHook() {
            return new DummyPump(this.hostContext);
        }

        @Override
        void onInitializeCompleteTestHook() {
            TestUtilities.log("PartitionManager for host " + this.hostContext.getHostName() + " initialized stores OK");
        }

        @Override
        void onPartitionCheckCompleteTestHook() {
            PartitionManagerTest.this.checkPartitionDistribution(PartitionManagerTest.this.ignoreZeroes);
=======
        @Override
        void onPartitionCheckCompleteTestHook() {
            PartitionManagerTest.this.checkPartitionDistribution();
>>>>>>> 94fe7fa2
        }
    }
}<|MERGE_RESOLUTION|>--- conflicted
+++ resolved
@@ -432,399 +432,9 @@
         	TestBase.logInfo("PartitionManager for host " + this.hostContext.getHostName() + " initialized stores OK");
         }
 
-<<<<<<< HEAD
-import static org.junit.Assert.assertTrue;
-
-public class PartitionManagerTest {
-    private ILeaseManager[] leaseManagers;
-    private ICheckpointManager[] checkpointManagers;
-    private EventProcessorHost[] hosts;
-    private TestPartitionManager[] partitionManagers;
-    private int partitionCount;
-    private boolean[] running;
-
-    private int countOfChecks;
-    private int desiredDistributionDetected;
-
-    private boolean keepGoing;
-    private boolean expectEqualDistribution;
-    private boolean ignoreZeroes;
-    private int maxChecks;
-    private boolean shuttingDown;
-
-    //@Test
-    public void partitionBalancingExactMultipleTest() throws Exception {
-        TestUtilities.log("partitionBalancingExactMultipleTest");
-
-        setup(2, 4); // two hosts, four partitions
-        this.countOfChecks = 0;
-        this.desiredDistributionDetected = 0;
-        this.keepGoing = true;
-        this.expectEqualDistribution = true;
-        this.ignoreZeroes = false;
-        this.maxChecks = 20;
-        startManagers();
-
-        // Poll until checkPartitionDistribution() declares that it's time to stop.
-        while (this.keepGoing) {
-            try {
-                Thread.sleep(15000);
-            } catch (InterruptedException e) {
-                TestUtilities.log("Sleep interrupted, emergency bail");
-                Thread.currentThread().interrupt();
-                throw e;
-            }
-        }
-
-        stopManagers();
-
-        assertTrue("Desired distribution never reached or was not stable", this.desiredDistributionDetected >= this.partitionManagers.length);
-
-        this.leaseManagers[0].deleteLeaseStore().get();
-        this.checkpointManagers[0].deleteCheckpointStore().get();
-
-        TestUtilities.log("DONE");
-    }
-
-    //@Test
-    public void partitionBalancingUnevenTest() throws Exception {
-        TestUtilities.log("partitionBalancingUnevenTest");
-
-        setup(5, 16); // five hosts, sixteen partitions
-        this.countOfChecks = 0;
-        this.desiredDistributionDetected = 0;
-        this.keepGoing = true;
-        this.expectEqualDistribution = false;
-        this.ignoreZeroes = false;
-        this.maxChecks = 35;
-        startManagers();
-
-        // Poll until checkPartitionDistribution() declares that it's time to stop.
-        while (this.keepGoing) {
-            try {
-                Thread.sleep(15000);
-            } catch (InterruptedException e) {
-                TestUtilities.log("Sleep interrupted, emergency bail");
-                Thread.currentThread().interrupt();
-                throw e;
-            }
-        }
-
-        stopManagers();
-
-        assertTrue("Desired distribution never reached or was not stable", this.desiredDistributionDetected >= this.partitionManagers.length);
-
-        this.leaseManagers[0].deleteLeaseStore().get();
-        this.checkpointManagers[0].deleteCheckpointStore().get();
-
-        TestUtilities.log("DONE");
-    }
-
-    //@Test
-    public void partitionRebalancingTest() throws Exception {
-        TestUtilities.log("partitionRebalancingTest");
-
-        setup(3, 8); // three hosts, eight partitions
-
-        //
-        // Start two hosts of three, expect 4/4/0.
-        //
-        this.countOfChecks = 0;
-        this.desiredDistributionDetected = 0;
-        this.keepGoing = true;
-        this.expectEqualDistribution = true; // only going to start two of the three hosts
-        this.ignoreZeroes = true; // third host will be stuck at 0 because it's not started
-        this.maxChecks = 20;
-        startManagers(2);
-        while (this.keepGoing) {
-            try {
-                Thread.sleep(15000);
-            } catch (InterruptedException e) {
-                TestUtilities.log("Sleep interrupted, emergency bail");
-                Thread.currentThread().interrupt();
-                throw e;
-            }
-        }
-        assertTrue("Desired distribution 4/4/0 never reached or was not stable", this.desiredDistributionDetected >= this.partitionManagers.length);
-
-        //
-        // Start up the third host and wait for rebalance
-        //
-        this.countOfChecks = 0;
-        this.desiredDistributionDetected = 0;
-        this.keepGoing = true;
-        this.expectEqualDistribution = false;
-        this.ignoreZeroes = false;
-        this.maxChecks = 30;
-        startSingleManager(2);
-        while (this.keepGoing) {
-            try {
-                Thread.sleep(15000);
-            } catch (InterruptedException e) {
-                TestUtilities.log("Sleep interrupted, emergency bail");
-                Thread.currentThread().interrupt();
-                throw e;
-            }
-        }
-        assertTrue("Desired distribution never reached or was not stable", this.desiredDistributionDetected >= this.partitionManagers.length);
-
-        //
-        // Now stop host 0 and wait for 0/4/4
-        //
-        this.countOfChecks = 0;
-        this.desiredDistributionDetected = 0;
-        this.keepGoing = true;
-        this.expectEqualDistribution = true; // only two of the three hosts running
-        this.ignoreZeroes = true; // first host will be stuck at 0 because it's stopped
-        this.maxChecks = 20;
-        stopSingleManager(0);
-        while (this.keepGoing) {
-            try {
-                Thread.sleep(15000);
-            } catch (InterruptedException e) {
-                TestUtilities.log("Sleep interrupted, emergency bail");
-                Thread.currentThread().interrupt();
-                throw e;
-            }
-        }
-        assertTrue("Desired distribution 4/4/0 never reached or was not stable", this.desiredDistributionDetected >= this.partitionManagers.length);
-
-        stopManagers();
-
-        this.leaseManagers[1].deleteLeaseStore().get();
-        this.checkpointManagers[1].deleteCheckpointStore().get();
-
-        TestUtilities.log("DONE");
-    }
-
-    //@Test
-    public void partitionBalancingTooManyHostsTest() throws Exception {
-        TestUtilities.log("partitionBalancingTooManyHostsTest");
-
-        setup(10, 4); // ten hosts, four partitions
-        this.countOfChecks = 0;
-        this.desiredDistributionDetected = 0;
-        this.keepGoing = true;
-        this.expectEqualDistribution = false;
-        this.ignoreZeroes = false;
-        this.maxChecks = 20;
-        startManagers();
-
-        // Poll until checkPartitionDistribution() declares that it's time to stop.
-        while (this.keepGoing) {
-            try {
-                Thread.sleep(15000);
-            } catch (InterruptedException e) {
-                TestUtilities.log("Sleep interrupted, emergency bail");
-                Thread.currentThread().interrupt();
-                throw e;
-            }
-        }
-
-        stopManagers();
-
-        assertTrue("Desired distribution never reached or was not stable", this.desiredDistributionDetected >= this.partitionManagers.length);
-
-        this.leaseManagers[0].deleteLeaseStore().get();
-        this.checkpointManagers[0].deleteCheckpointStore().get();
-
-        TestUtilities.log("DONE");
-    }
-
-    synchronized void checkPartitionDistribution(boolean ignoreStopped) {
-        if (this.shuttingDown) {
-            return;
-        }
-
-        TestUtilities.log("Partitions redistributed");
-        int[] countsPerHost = new int[this.partitionManagers.length];
-        int totalCounts = 0;
-        for (int i = 0; i < this.partitionManagers.length; i++) {
-            StringBuilder blah = new StringBuilder();
-            blah.append("\tHost ");
-            blah.append(this.hosts[i].getHostContext().getHostName());
-            blah.append(" has ");
-            countsPerHost[i] = 0;
-            for (String id : this.partitionManagers[i].getOwnedPartitions()) {
-                blah.append(id);
-                blah.append(", ");
-                countsPerHost[i]++;
-                totalCounts++;
-            }
-            TestUtilities.log(blah.toString());
-        }
-
-        if (totalCounts != this.partitionCount) {
-            TestUtilities.log("Hosts have not trimmed stolen leases, " + totalCounts + " owned versus " + this.partitionCount + " partitions, skipping checks");
-            return;
-        }
-
-        boolean desired = true;
-        int highest = Integer.MIN_VALUE;
-        int lowest = Integer.MAX_VALUE;
-        for (int i = 0; i < countsPerHost.length; i++) {
-            if (!this.running[i] && ignoreStopped) {
-                // Skip
-            } else {
-                highest = Integer.max(highest, countsPerHost[i]);
-                lowest = Integer.min(lowest, countsPerHost[i]);
-            }
-        }
-        TestUtilities.log("Check " + this.countOfChecks + "  Highest " + highest + "  Lowest " + lowest + "  Descnt " + this.desiredDistributionDetected);
-        if (this.expectEqualDistribution) {
-            // All hosts should have exactly equal counts, so highest == lowest
-            desired = (highest == lowest);
-        } else {
-            // An equal distribution isn't possible, but the maximum difference between counts should be 1.
-            // Max(counts[]) - Min(counts[]) == 1
-            desired = ((highest - lowest) == 1);
-        }
-        if (desired) {
-            TestUtilities.log("Evenest distribution detected");
-            this.desiredDistributionDetected++;
-            if (this.desiredDistributionDetected > this.partitionManagers.length) {
-                // Every partition manager has looked at the current distribution and
-                // it has not changed. The algorithm is stable once it reaches the desired state.
-                // No need to keep iterating.
-                TestUtilities.log("Desired distribution is stable");
-                this.keepGoing = false;
-            }
-        } else {
-            if ((this.desiredDistributionDetected > 0) && !this.shuttingDown) {
-                // If we have detected the desired distribution on previous iterations
-                // but not on this one, then the algorithm is unstable. Bail and fail.
-                TestUtilities.log("Desired distribution was not stable");
-                this.keepGoing = false;
-            }
-        }
-
-        this.countOfChecks++;
-        if (this.countOfChecks > this.maxChecks) {
-            // Ran out of iterations without reaching the desired distribution. Bail and fail.
-            this.keepGoing = false;
-        }
-    }
-
-    private void setup(int hostCount, int partitionCount) {
-        this.leaseManagers = new ILeaseManager[hostCount];
-        this.checkpointManagers = new ICheckpointManager[hostCount];
-        this.hosts = new EventProcessorHost[hostCount];
-        this.partitionManagers = new TestPartitionManager[hostCount];
-        this.partitionCount = partitionCount;
-        this.running = new boolean[hostCount];
-
-        for (int i = 0; i < hostCount; i++) {
-            InMemoryLeaseManager lm = new InMemoryLeaseManager();
-            InMemoryCheckpointManager cm = new InMemoryCheckpointManager();
-
-            // In order to test hosts competing for partitions, each host must have a unique name, but they must share the
-            // target eventhub/consumer group.
-            this.hosts[i] = new EventProcessorHost("dummyHost" + String.valueOf(i), "NOTREAL", EventHubClient.DEFAULT_CONSUMER_GROUP_NAME,
-                    TestUtilities.syntacticallyCorrectDummyConnectionString, cm, lm);
-
-            lm.initialize(this.hosts[i].getHostContext());
-            this.leaseManagers[i] = lm;
-            cm.initialize(this.hosts[i].getHostContext());
-            this.checkpointManagers[i] = cm;
-            this.running[i] = false;
-
-            this.partitionManagers[i] = new TestPartitionManager(this.hosts[i].getHostContext(), partitionCount);
-            this.hosts[i].setPartitionManager(this.partitionManagers[i]);
-            this.hosts[i].getHostContext().setEventProcessorOptions(EventProcessorOptions.getDefaultOptions());
-            // Quick lease expiration helps with some tests. Because we're using InMemoryLeaseManager, don't
-            // have to worry about storage latency, all lease operations are guaranteed to be fast.
-            PartitionManagerOptions opts = new PartitionManagerOptions();
-            opts.setLeaseDurationInSeconds(15);
-            this.hosts[i].setPartitionManagerOptions(opts);
-        }
-    }
-
-    private void startManagers() throws Exception {
-        startManagers(this.partitionManagers.length);
-    }
-
-    private void startManagers(int maxIndex) throws Exception {
-        this.shuttingDown = false;
-        for (int i = 0; i < maxIndex; i++) {
-            startSingleManager(i);
-        }
-    }
-
-    private void startSingleManager(int index) throws Exception {
-        try {
-            this.partitionManagers[index].initialize().get();
-            this.running[index] = true;
-        } catch (Exception e) {
-            TestUtilities.log("TASK START FAILED " + e.toString() + " " + e.getMessage());
-            throw e;
-        }
-    }
-
-    private void stopManagers() throws InterruptedException, ExecutionException {
-        TestUtilities.log("SHUTTING DOWN");
-        this.shuttingDown = true;
-        for (int i = 0; i < this.partitionManagers.length; i++) {
-            if (this.running[i]) {
-                this.partitionManagers[i].stopPartitions().get();
-                TestUtilities.log("Host " + i + " stopped");
-            }
-        }
-    }
-
-    private void stopSingleManager(int index) throws InterruptedException, ExecutionException {
-        if (this.running[index]) {
-            this.partitionManagers[index].stopPartitions().get();
-            TestUtilities.log("Host " + index + " stopped");
-            this.running[index] = false;
-        }
-    }
-
-    private class TestPartitionManager extends PartitionManager {
-        private int partitionCount;
-
-        TestPartitionManager(HostContext hostContext, int partitionCount) {
-            super(hostContext);
-            this.partitionCount = partitionCount;
-        }
-
-        Iterable<String> getOwnedPartitions() {
-            Iterable<String> retval = null;
-            if (this.pump != null) {
-                retval = ((DummyPump) this.pump).getPumpsList();
-            } else {
-                // If the manager isn't started, return an empty list.
-                retval = new ArrayList<String>();
-            }
-            return retval;
-        }
-
-        @Override
-        CompletableFuture<Void> cachePartitionIds() {
-            this.partitionIds = new String[this.partitionCount];
-            for (int i = 0; i < this.partitionCount; i++) {
-                this.partitionIds[i] = String.valueOf(i);
-            }
-            return CompletableFuture.completedFuture(null);
-        }
-
-        @Override
-        Pump createPumpTestHook() {
-            return new DummyPump(this.hostContext);
-        }
-
-        @Override
-        void onInitializeCompleteTestHook() {
-            TestUtilities.log("PartitionManager for host " + this.hostContext.getHostName() + " initialized stores OK");
-        }
-
-        @Override
-        void onPartitionCheckCompleteTestHook() {
-            PartitionManagerTest.this.checkPartitionDistribution(PartitionManagerTest.this.ignoreZeroes);
-=======
         @Override
         void onPartitionCheckCompleteTestHook() {
             PartitionManagerTest.this.checkPartitionDistribution();
->>>>>>> 94fe7fa2
         }
     }
 }