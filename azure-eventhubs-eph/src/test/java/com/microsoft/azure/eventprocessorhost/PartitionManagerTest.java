--- conflicted
+++ resolved
@@ -100,11 +100,7 @@
     }
 
 
-<<<<<<< HEAD
     //@Test
-=======
-    @Test
->>>>>>> 1a8f1f63
     public void partitionBalancingHugeTest() throws Exception {
         TestUtilities.log("partitionBalancingHugeTest");
 
@@ -137,11 +133,7 @@
         TestUtilities.log("DONE");
     }
     
-<<<<<<< HEAD
     //@Test
-=======
-    @Test
->>>>>>> 1a8f1f63
     public void partitionRebalancingTest() throws Exception {
         TestUtilities.log("partitionRebalancingTest");
 
