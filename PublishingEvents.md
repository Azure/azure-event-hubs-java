--- conflicted
+++ resolved
@@ -12,11 +12,7 @@
     <dependency> 
    		<groupId>com.microsoft.azure</groupId> 
    		<artifactId>azure-eventhubs</artifactId>
-<<<<<<< HEAD
-   		<version>1.0.0</version>
-=======
    		<version>1.0.1</version>
->>>>>>> 94fe7fa2
    	</dependency>
  ```
  
