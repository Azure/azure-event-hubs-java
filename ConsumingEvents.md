# Consuming Events with the Java client for Azure Event Hubs 

Consuming events from Event Hubs is different from typical messaging infrastuctures like queues or topic 
subscriptions where a consumer simply fetches the "next" message.

Event Hubs puts the consumer in control of the offset from which the log shall be read,and the consumer can repeatedly pick a different or the same offset and read the event stream from chosen offsets while the events are being retained.  Each partition is therefore loosely analogous to a tape drive that you can wind back to a particular mark and then play back to the freshest data available. 

Azure Event Hubs consumers need to be aware of the partitioning model chosen for an Event Hub as receivers explicitly 
interact with partitions. Any Event Hub's event store is split up into at least 4 partitions, each maintaining a separate event log. You can think of partitions like lanes on a highway. The more events the Event Hub needs to handle, the more lanes (partitions) you have 
to add. Each partition can handle at most the equivalent of 1 "throughput unit", equivalent to at most 1000 events per 
second and at most 1 Megabyte per second.

The common consumption model for Event Hubs is that multiple consumers (threads, processes, compute nodes) process events 
from a single Event Hub in parallel, and coordinate which consumer is responsible for pulling events from which partition.  

> An upcoming update for this client will also bring the popular and powerful "event processor host" from C# to Java. 
> The event processor host dramatically simplifies writing high-scale, high-throughput event consumer applications 
> that distribute the processing load over a dynamic cluster of machines. 
   
## Getting Started

This library is available for use in Maven projects from the Maven Central Repository, and can be referenced using the
following dependency declaration inside of your Maven project file:    

```XML
    <dependency> 
   		<groupId>com.microsoft.azure</groupId> 
<<<<<<< HEAD
   		<artifactId>azure-eventhubs</artifactId>
   		<version>0.15.0</version>
=======
   		<artifactId>azure-eventhubs</artifactId> 
   		<version>0.14.5</version>
>>>>>>> f0249fef
   	</dependency>
 ```
 
For different types of build environments, the latest released JAR files can also be [explicitly obtained from the 
Maven Central Repository]() or from [the Release distribution point on GitHub]().  

<<<<<<< HEAD
For a simple event publisher, you'll need to import the *com.microsoft.azure.eventhubs* package for the Event Hub client classes.
=======
For a simple event publisher, you'll need to import the *com.microsoft.azure.eventhubs* package for the Event Hub client classes
and the *com.microsoft.azure.servicebus* package for utility classes like common exceptions that are shared with the  
Azure Service Bus Messaging client. 
>>>>>>> f0249fef
 
```Java
    import com.microsoft.azure.eventhubs.*;
```

The receiver code creates an *EventHubClient* from a given connecting string
      
```Java
    final String namespaceName = "----ServiceBusNamespaceName-----";
    final String eventHubName = "----EventHubName-----";
    final String sasKeyName = "-----SharedAccessSignatureKeyName-----";
    final String sasKey = "---SharedAccessSignatureKey----";
    ConnectionStringBuilder connStr = new ConnectionStringBuilder(namespaceName, eventHubName, sasKeyName, sasKey);
		
    EventHubClient ehClient = EventHubClient.createFromConnectionStringSync(connStr.toString());
```           

The receiver code then creates (at least) one *PartitionReceiver* that will receive the data. The receiver is seeded with an offset, in the snippet below it's simply the start of the log.    
		
```Java
		String partitionId = "0";
		PartitionReceiver receiver = ehClient.createReceiverSync(
				EventHubClient.DEFAULT_CONSUMER_GROUP_NAME, 
				partitionId, 
				PartitionReceiver.START_OF_STREAM,
				false);

		receiver.setReceiveTimeout(Duration.ofSeconds(20));
``` 

Once the receiver is initialized, getting events is just a matter of calling the *receive()* method in a loop. Each call 
to *receive()* will fetch an iterable batch of events to process.    		
        
```Java        
		Iterable<EventData> receivedEvents = receiver.receiveSync(maxEventCount);         
```

## Consumer Groups 

Event Hub receivers always receive via Consumer Groups. A consumer group is a named entity on an Event Hub that is
conceptually similar to a Messaging Topic subscription, even though it provides no server-side filtering capabilities.

Each Event Hub has a "default consumer group" that is created with the Event Hub, which is also the one used in 
the samples. 

The primary function of consumers groups is to provide a shared coordination context for multiple concurrent consumers 
processing the same event stream in parallel. There can be at most 5 concurrent readers on a partition per consumer group; 
it is however *recommended* that there is only one active receiver on a partition per consumer group. The [Ownership, Failover, 
and Epochs](#ownership-failover-and-epochs) section below explains how to ensure this.  

You can create up to 20 such consumer groups on an Event Hub via the Azure portal or the HTTP API.

## Using Offsets

Each Event Hub has a configurable event retention period, which defaults to one day and can be extended to seven days. 
By contacting Microsoft product support you can ask for further extend the retention period to up to 30 days.

There are three options for a consumer to pick at which point into the retained event stream it wants to 
begin receiving events:

1. **Start of stream** Receive from the start of the retained stream, as shown in the example above. This option will start 
   with the oldest available retained event in the partition and then continously deliver events until all available events 
   have been read. 
2. **Time offset**. This option will start with the oldest event in the partition that has been received into the Event Hub 
   after the given instant.
   
   ``` Java
   PartitionReceiver receiver = ehClient.createReceiverSync(
				EventHubClient.DEFAULT_CONSUMER_GROUP_NAME, 
				partitionId, 
				Instant.now());
   ```  
3. **Absolute offset** This option is commonly used to resume receiving events after a previous receiver on the partition 
   has been aborted or suspended for any reason. The offset is a system-supplied string that should not be interpreted by
   the application. The next section will discuss scenarios for using this option.
   
    ``` Java
   PartitionReceiver receiver = ehClient.createReceiverSync(
       EventHubClient.DEFAULT_CONSUMER_GROUP_NAME, 
	   partitionId, 
	   savedOffset);
    ``` 
   

## Ownership, Failover, and Epochs
As mentioned in the overview above, the common consumption model for Event Hubs is that multiple consumers process events 
from a single Event Hub in parallel. Depending on the amount of processing work required and the data volume that has to be 
worked through, and also dependent on how resilient the system needs to be against failures, these consumers may be spread 
across multiple different compute nodes (VMs). 

A simple setup for this is to create a fixed assignment of Event Hub partitions to compute nodes. For instance, you 
could have two compute nodes handling events from 8 Event Hub partitions, assigning the first 4 partitions to the 
first node and assigning the second set of 4 to the second node. 

The downside of such a simple model with fixed assignments is that if one of the compute nodes becomes unavailable, no events 
get processed for the partitions owned by that node. 

The alternative is to make ownership dynamic and have all processing nodes reach consensus about who owns which partition,
which is referred to as "[leader election](https://en.wikipedia.org/wiki/Leader_election)" or "consensus" in literature. 
One infrastructure for negotiating leaders is [Apache Zookeeper] (https://zookeeper.apache.org/doc/trunk/recipes.html#sc_leaderElection), 
another one one is [leader election over Azure Blobs](https://msdn.microsoft.com/de-de/library/dn568104.aspx).

> The "event processor host" is a forthcoming extension to this Java client that provides an implementation of leader 
> election over Azure blobs. The event processor host for Java is very similar to the respective implementation available 
> for C# clients.          

As the number of event processor nodes grows or shrinks, a leader election model will yield a redistribution of partition
ownership. More nodes each own fewer partitions, fewer nodes each own more partitions. Since leader election occurs 
external to the Event Hub clients, there's a mechanism needed to allow a new leader for a partition to force the old leader 
to let go of the partition, meaning it must be forced to stop receiving and processing events from the partition.

That mechanism is called **epochs**. An epoch is an integer value that acts as a label for the time period during which the
"current" leader for the partition retains its ownership. The epoch value is provided as an argument to the 
*EventHubClient::createEpochReciver* method.     

  ``` Java
   epochValue = 1
   PartitionReceiver receiver1 = ehClient.createEpochReceiverSync(
       EventHubClient.DefaultConsumerGroupName, 
	   partitionId, 
	   savedOffset,
       epochValue);
  ```
  
 When a new partition owner takes over, it creates a receiver for the same partition, but with a greater epoch value. This will instantly
 cause the previous receiver to be dropped (the service initiates a shutdown of the link) and the new receiver to take over.
     
  ``` Java
   /* obtain checkpoint data */
   epochValue = 2
   PartitionReceiver receiver2 = ehClient.createEpochReceiverSync(
       EventHubClient.DefaultConsumerGroupName, 
	   partitionId, 
	   savedOffset,
       epochValue);
  ```   
  
The new reader obviously also needs to know at which offset processing shall continue. For this, the current owner of a partition should 
periodically record its progress on the event stream to a shared location, tracking the offset of the last processed message. This is 
called "checkpointing". In case of the aforementioned Azure Blob lease election model, the blob itself is a great place to keep this information. 

How often an event processor writes checkpoint information depends on the use-case. Frequent checkpointing may cause excessive writes to  
the checkpoint state location. Too infrequent checkpointing may cause too many events to be re-processed as the new onwer picks up from 
an outdated offset. 

## AMQP 1.0
Azure Event Hubs requires using the AMQP 1.0 protocol for consuming events. 

AMQP 1.0 is a TCP based protocol. For Azure Event Hubs, all traffic *must* be protected using TLS (SSL) and is using 
TCP port 5672. For the WebSocket binding of AMQP, traffic flows via port 443.  

## Connection Strings

Azure Event Hubs and Azure Service Bus share a common format for connection strings. A connection string holds all required
information to set up a connection with an Event Hub. The format is a simple property/value list of the form 
{property}={value} with pairs separated by ampersands (&). 

| Property              |  Description                                               |
|-----------------------|------------------------------------------------------------| 
| Endpoint              | URI for the Event Hubs namespace. Typically has the form *sb://{namespace}.servicebus.windows.net/*   |
| EntityPath            | Relative path of the Event Hub in the namespace. Commonly this is just the Event Hub name                   |  
| SharedAccessKeyName   | Name of a Shared Access Signature rule configured for the Event Hub or the Event Hub name. For publishers, the rule must include "Send" permissions. |
| SharedAccessKey       | Base64-encoded value of the Shared Access Key for the rule |
| SharedAccessSignature | A previously issued [Shared Access Signature token](https://azure.microsoft.com/en-us/documentation/articles/service-bus-sas-overview/)          |
 
A connection string will therefore have the following form:

```
  Endpoint=sb://clemensveu.servicebus.windows.net&EntityPath=myeventhub&SharedAccessSignature=....
```

### Azure IoT Hub event hub compatible endpoint connection string

If you want to read Device to Cloud (D2C) messages sent to **Azure IoT Hub**, [IoT Hub Event Hub-compatible endpoint](https://docs.microsoft.com/en-us/azure/iot-hub/iot-hub-devguide-messages-read-builtin#read-from-the-built-in-endpoint) covers the connection string to be used in this case in detail.

Consumers generally have a different relationship with the Event Hub than publishers. Usually there are relatively few consumers 
and those consumers enjoy a high level of trust within the context of a system. The relationshiop between an event consumer
and the Event Hub is commonly also much longer-lived.

It's therefore more common for a consumer to be directly configured with a SAS key rule name and key as part of the 
connection string. In order to prevent the SAS key from leaking, it is stil advisable to use a long-lived
token rather than the naked key.

A generated token will be configured into the connection string with the *SharedAccessSignature* property.   
 
More information about Shared Access Signature in Service Bus and Event Hubs about about how to generate the required tokens 
in a range of languages [can be found on the Azure site.](https://azure.microsoft.com/en-us/documentation/articles/service-bus-sas-overview/) 

The easiest way to obtain a token for development purposes is to copy the connection string from the Azure portal. These tokens
do include key name and key value outright. The portal does not issue tokens.     
<|MERGE_RESOLUTION|>--- conflicted
+++ resolved
@@ -25,27 +25,16 @@
 ```XML
     <dependency> 
    		<groupId>com.microsoft.azure</groupId> 
-<<<<<<< HEAD
    		<artifactId>azure-eventhubs</artifactId>
    		<version>0.15.0</version>
-=======
-   		<artifactId>azure-eventhubs</artifactId> 
-   		<version>0.14.5</version>
->>>>>>> f0249fef
    	</dependency>
  ```
  
 For different types of build environments, the latest released JAR files can also be [explicitly obtained from the 
 Maven Central Repository]() or from [the Release distribution point on GitHub]().  
 
-<<<<<<< HEAD
 For a simple event publisher, you'll need to import the *com.microsoft.azure.eventhubs* package for the Event Hub client classes.
-=======
-For a simple event publisher, you'll need to import the *com.microsoft.azure.eventhubs* package for the Event Hub client classes
-and the *com.microsoft.azure.servicebus* package for utility classes like common exceptions that are shared with the  
-Azure Service Bus Messaging client. 
->>>>>>> f0249fef
- 
+
 ```Java
     import com.microsoft.azure.eventhubs.*;
 ```
