/*
 * Copyright (c) Microsoft. All rights reserved.
 * Licensed under the MIT license. See LICENSE file in the project root for full license information.
 */
package com.microsoft.azure.eventhubs.sendrecv;

import com.microsoft.azure.eventhubs.EventData;
import com.microsoft.azure.eventhubs.EventHubException;
import com.microsoft.azure.eventhubs.PartitionReceiveHandler;
import com.microsoft.azure.eventhubs.TimeoutException;
import com.microsoft.azure.eventhubs.impl.IteratorUtil;
import com.microsoft.azure.eventhubs.impl.ReceivePump;
<<<<<<< HEAD
=======
import com.microsoft.azure.eventhubs.lib.TestContext;
>>>>>>> 94fe7fa2
import org.junit.Assert;
import org.junit.Before;
import org.junit.Test;

import java.util.LinkedList;
<<<<<<< HEAD
=======
import java.util.concurrent.CompletableFuture;
>>>>>>> 94fe7fa2
import java.util.concurrent.ExecutionException;

public class ReceivePumpTest {
    private final String exceptionMessage = "receive Exception";
<<<<<<< HEAD
    private boolean assertion = false;
=======
    private volatile boolean assertion = false;
>>>>>>> 94fe7fa2

    @Before
    public void initializeValidation() {
        assertion = false;
    }

    @Test()
<<<<<<< HEAD
    public void testPumpOnReceiveEventFlow() {
        final ReceivePump receivePump = new ReceivePump(
                new ReceivePump.IPartitionReceiver() {
                    @Override
                    public Iterable<EventData> receive(int maxBatchSize) throws EventHubException {
                        LinkedList<EventData> events = new LinkedList<EventData>();
                        events.add(EventData.create("some".getBytes()));
                        return events;
=======
    public void testPumpOnReceiveEventFlow() throws Exception {
        final CompletableFuture<Void> pumpRun = new CompletableFuture<>();
        final ReceivePump receivePump = new ReceivePump(
                new ReceivePump.IPartitionReceiver() {
                    @Override
                    public CompletableFuture<Iterable<EventData>> receive(int maxBatchSize) {
                        final LinkedList<EventData> events = new LinkedList<EventData>();
                        events.add(EventData.create("some".getBytes()));
                        return CompletableFuture.completedFuture(events);
>>>>>>> 94fe7fa2
                    }

                    @Override
                    public String getPartitionId() {
                        return "0";
                    }
                },
                new PartitionReceiveHandler() {
                    @Override
                    public int getMaxEventCount() {
                        return 10;
                    }

                    @Override
                    public void onReceive(Iterable<EventData> events) {
                        assertion = IteratorUtil.sizeEquals(events, 1);

                        // stop-pump
                        throw new PumpClosedException();
                    }

                    @Override
                    public void onError(Throwable error) {
                        Assert.assertTrue(error instanceof PumpClosedException);
<<<<<<< HEAD
                    }
                },
                true);

        receivePump.run();
=======
                        pumpRun.complete(null);
                    }
                },
                true,
                TestContext.EXECUTOR_SERVICE);

        try {
            receivePump.receiveAndProcess();
            pumpRun.get();
        } finally {
            receivePump.stop().get();
        }

>>>>>>> 94fe7fa2
        Assert.assertTrue(assertion);
    }

    @Test()
<<<<<<< HEAD
    public void testPumpReceiveTransientErrorsPropagated() throws EventHubException, InterruptedException, ExecutionException, TimeoutException {
        final ReceivePump receivePump = new ReceivePump(
                new ReceivePump.IPartitionReceiver() {
                    @Override
                    public Iterable<EventData> receive(int maxBatchSize) throws EventHubException {
                        throw new EventHubException(true, exceptionMessage);
=======
    public void testPumpReceiveTransientErrorsPropagated() throws Exception {
        final CompletableFuture<Void> pumpRun = new CompletableFuture<>();
        final ReceivePump receivePump = new ReceivePump(
                new ReceivePump.IPartitionReceiver() {
                    @Override
                    public CompletableFuture<Iterable<EventData>> receive(int maxBatchSize) {
                        final CompletableFuture<Iterable<EventData>> result = new CompletableFuture<>();
                        result.completeExceptionally(new RuntimeException(exceptionMessage));
                        return result;
>>>>>>> 94fe7fa2
                    }

                    @Override
                    public String getPartitionId() {
                        return "0";
                    }
                },
                new PartitionReceiveHandler() {
                    @Override
                    public int getMaxEventCount() {
                        return 10;
                    }

                    @Override
                    public void onReceive(Iterable<EventData> events) {
                    }

                    @Override
                    public void onError(Throwable error) {
                        assertion = error.getMessage().equals(exceptionMessage);
<<<<<<< HEAD
                    }
                },
                true);

        receivePump.run();
=======
                        pumpRun.complete(null);
                    }
                },
                false,
                TestContext.EXECUTOR_SERVICE);

        try {
            receivePump.receiveAndProcess();
            pumpRun.get();
        } finally {
            receivePump.stop().get();
        }

>>>>>>> 94fe7fa2
        Assert.assertTrue(assertion);
    }

    @Test()
<<<<<<< HEAD
    public void testPumpReceiveExceptionsPropagated() throws EventHubException, InterruptedException, ExecutionException, TimeoutException {
        final ReceivePump receivePump = new ReceivePump(
                new ReceivePump.IPartitionReceiver() {
                    @Override
                    public Iterable<EventData> receive(int maxBatchSize) throws EventHubException {
                        throw new EventHubException(false, exceptionMessage);
=======
    public void testPumpReceiveExceptionsPropagated() throws Exception {
        final CompletableFuture<Void> pumpRun = new CompletableFuture<>();
        final ReceivePump receivePump = new ReceivePump(
                new ReceivePump.IPartitionReceiver() {
                    @Override
                    public CompletableFuture<Iterable<EventData>> receive(int maxBatchSize) {
                        final CompletableFuture<Iterable<EventData>> result = new CompletableFuture<>();
                        result.completeExceptionally(new RuntimeException(exceptionMessage));
                        return result;
>>>>>>> 94fe7fa2
                    }

                    @Override
                    public String getPartitionId() {
                        return "0";
                    }
                },
                new PartitionReceiveHandler() {
                    @Override
                    public int getMaxEventCount() {
                        return 10;
                    }

                    @Override
                    public void onReceive(Iterable<EventData> events) {
                    }

                    @Override
                    public void onError(Throwable error) {
                        assertion = error.getMessage().equals(exceptionMessage);
<<<<<<< HEAD
                    }
                },
                true);

        receivePump.run();
=======
                        pumpRun.complete(null);
                    }
                },
                true,
                TestContext.EXECUTOR_SERVICE);

        try {
            receivePump.receiveAndProcess();
            pumpRun.get();
        } finally {
            receivePump.stop().get();
        }

>>>>>>> 94fe7fa2
        Assert.assertTrue(assertion);
    }

    @Test()
    public void testPumpOnReceiveExceptionsPropagated() throws EventHubException, InterruptedException, ExecutionException, TimeoutException {
        final String runtimeExceptionMsg = "random exception";
<<<<<<< HEAD
        final ReceivePump receivePump = new ReceivePump(
                new ReceivePump.IPartitionReceiver() {
                    @Override
                    public Iterable<EventData> receive(int maxBatchSize) throws EventHubException {
                        return null;
=======
        final CompletableFuture<Void> pumpRun = new CompletableFuture<>();
        final ReceivePump receivePump = new ReceivePump(
                new ReceivePump.IPartitionReceiver() {
                    @Override
                    public CompletableFuture<Iterable<EventData>> receive(int maxBatchSize) {
                        return CompletableFuture.completedFuture(null);
>>>>>>> 94fe7fa2
                    }

                    @Override
                    public String getPartitionId() {
                        return "0";
                    }
                },
                new PartitionReceiveHandler() {
                    @Override
                    public int getMaxEventCount() {
                        return 10;
                    }

                    @Override
                    public void onReceive(Iterable<EventData> events) {
                        throw new RuntimeException(runtimeExceptionMsg);
                    }

                    @Override
                    public void onError(Throwable error) {
                        assertion = error.getMessage().equals(runtimeExceptionMsg);
<<<<<<< HEAD
                    }
                },
                true);

        receivePump.run();
=======
                        pumpRun.complete(null);
                    }
                },
                true,
                TestContext.EXECUTOR_SERVICE);

        try {
            receivePump.receiveAndProcess();
            pumpRun.get();
        } finally {
            receivePump.stop().get();
        }

>>>>>>> 94fe7fa2
        Assert.assertTrue(assertion);
    }

    public class PumpClosedException extends RuntimeException {
        private static final long serialVersionUID = -5050327636359966016L;
    }
}<|MERGE_RESOLUTION|>--- conflicted
+++ resolved
@@ -10,28 +10,18 @@
 import com.microsoft.azure.eventhubs.TimeoutException;
 import com.microsoft.azure.eventhubs.impl.IteratorUtil;
 import com.microsoft.azure.eventhubs.impl.ReceivePump;
-<<<<<<< HEAD
-=======
 import com.microsoft.azure.eventhubs.lib.TestContext;
->>>>>>> 94fe7fa2
 import org.junit.Assert;
 import org.junit.Before;
 import org.junit.Test;
 
 import java.util.LinkedList;
-<<<<<<< HEAD
-=======
 import java.util.concurrent.CompletableFuture;
->>>>>>> 94fe7fa2
 import java.util.concurrent.ExecutionException;
 
 public class ReceivePumpTest {
     private final String exceptionMessage = "receive Exception";
-<<<<<<< HEAD
-    private boolean assertion = false;
-=======
     private volatile boolean assertion = false;
->>>>>>> 94fe7fa2
 
     @Before
     public void initializeValidation() {
@@ -39,16 +29,6 @@
     }
 
     @Test()
-<<<<<<< HEAD
-    public void testPumpOnReceiveEventFlow() {
-        final ReceivePump receivePump = new ReceivePump(
-                new ReceivePump.IPartitionReceiver() {
-                    @Override
-                    public Iterable<EventData> receive(int maxBatchSize) throws EventHubException {
-                        LinkedList<EventData> events = new LinkedList<EventData>();
-                        events.add(EventData.create("some".getBytes()));
-                        return events;
-=======
     public void testPumpOnReceiveEventFlow() throws Exception {
         final CompletableFuture<Void> pumpRun = new CompletableFuture<>();
         final ReceivePump receivePump = new ReceivePump(
@@ -58,7 +38,6 @@
                         final LinkedList<EventData> events = new LinkedList<EventData>();
                         events.add(EventData.create("some".getBytes()));
                         return CompletableFuture.completedFuture(events);
->>>>>>> 94fe7fa2
                     }
 
                     @Override
@@ -83,13 +62,6 @@
                     @Override
                     public void onError(Throwable error) {
                         Assert.assertTrue(error instanceof PumpClosedException);
-<<<<<<< HEAD
-                    }
-                },
-                true);
-
-        receivePump.run();
-=======
                         pumpRun.complete(null);
                     }
                 },
@@ -103,19 +75,10 @@
             receivePump.stop().get();
         }
 
->>>>>>> 94fe7fa2
-        Assert.assertTrue(assertion);
-    }
-
-    @Test()
-<<<<<<< HEAD
-    public void testPumpReceiveTransientErrorsPropagated() throws EventHubException, InterruptedException, ExecutionException, TimeoutException {
-        final ReceivePump receivePump = new ReceivePump(
-                new ReceivePump.IPartitionReceiver() {
-                    @Override
-                    public Iterable<EventData> receive(int maxBatchSize) throws EventHubException {
-                        throw new EventHubException(true, exceptionMessage);
-=======
+        Assert.assertTrue(assertion);
+    }
+
+    @Test()
     public void testPumpReceiveTransientErrorsPropagated() throws Exception {
         final CompletableFuture<Void> pumpRun = new CompletableFuture<>();
         final ReceivePump receivePump = new ReceivePump(
@@ -125,7 +88,6 @@
                         final CompletableFuture<Iterable<EventData>> result = new CompletableFuture<>();
                         result.completeExceptionally(new RuntimeException(exceptionMessage));
                         return result;
->>>>>>> 94fe7fa2
                     }
 
                     @Override
@@ -146,13 +108,6 @@
                     @Override
                     public void onError(Throwable error) {
                         assertion = error.getMessage().equals(exceptionMessage);
-<<<<<<< HEAD
-                    }
-                },
-                true);
-
-        receivePump.run();
-=======
                         pumpRun.complete(null);
                     }
                 },
@@ -166,19 +121,10 @@
             receivePump.stop().get();
         }
 
->>>>>>> 94fe7fa2
-        Assert.assertTrue(assertion);
-    }
-
-    @Test()
-<<<<<<< HEAD
-    public void testPumpReceiveExceptionsPropagated() throws EventHubException, InterruptedException, ExecutionException, TimeoutException {
-        final ReceivePump receivePump = new ReceivePump(
-                new ReceivePump.IPartitionReceiver() {
-                    @Override
-                    public Iterable<EventData> receive(int maxBatchSize) throws EventHubException {
-                        throw new EventHubException(false, exceptionMessage);
-=======
+        Assert.assertTrue(assertion);
+    }
+
+    @Test()
     public void testPumpReceiveExceptionsPropagated() throws Exception {
         final CompletableFuture<Void> pumpRun = new CompletableFuture<>();
         final ReceivePump receivePump = new ReceivePump(
@@ -188,7 +134,6 @@
                         final CompletableFuture<Iterable<EventData>> result = new CompletableFuture<>();
                         result.completeExceptionally(new RuntimeException(exceptionMessage));
                         return result;
->>>>>>> 94fe7fa2
                     }
 
                     @Override
@@ -209,13 +154,6 @@
                     @Override
                     public void onError(Throwable error) {
                         assertion = error.getMessage().equals(exceptionMessage);
-<<<<<<< HEAD
-                    }
-                },
-                true);
-
-        receivePump.run();
-=======
                         pumpRun.complete(null);
                     }
                 },
@@ -229,27 +167,18 @@
             receivePump.stop().get();
         }
 
->>>>>>> 94fe7fa2
         Assert.assertTrue(assertion);
     }
 
     @Test()
     public void testPumpOnReceiveExceptionsPropagated() throws EventHubException, InterruptedException, ExecutionException, TimeoutException {
         final String runtimeExceptionMsg = "random exception";
-<<<<<<< HEAD
-        final ReceivePump receivePump = new ReceivePump(
-                new ReceivePump.IPartitionReceiver() {
-                    @Override
-                    public Iterable<EventData> receive(int maxBatchSize) throws EventHubException {
-                        return null;
-=======
         final CompletableFuture<Void> pumpRun = new CompletableFuture<>();
         final ReceivePump receivePump = new ReceivePump(
                 new ReceivePump.IPartitionReceiver() {
                     @Override
                     public CompletableFuture<Iterable<EventData>> receive(int maxBatchSize) {
                         return CompletableFuture.completedFuture(null);
->>>>>>> 94fe7fa2
                     }
 
                     @Override
@@ -271,13 +200,6 @@
                     @Override
                     public void onError(Throwable error) {
                         assertion = error.getMessage().equals(runtimeExceptionMsg);
-<<<<<<< HEAD
-                    }
-                },
-                true);
-
-        receivePump.run();
-=======
                         pumpRun.complete(null);
                     }
                 },
@@ -291,7 +213,6 @@
             receivePump.stop().get();
         }
 
->>>>>>> 94fe7fa2
         Assert.assertTrue(assertion);
     }
 
