/*
 * Copyright (c) Microsoft. All rights reserved.
 * Licensed under the MIT license. See LICENSE file in the project root for full license information.
 */
package com.microsoft.azure.eventhubs.sendrecv;

import com.microsoft.azure.eventhubs.*;
import com.microsoft.azure.eventhubs.impl.AmqpConstants;
import com.microsoft.azure.eventhubs.lib.ApiTestBase;
import com.microsoft.azure.eventhubs.lib.TestBase;
import com.microsoft.azure.eventhubs.lib.TestContext;
import org.junit.*;

import java.time.Duration;
import java.time.Instant;
import java.util.Iterator;
import java.util.concurrent.ExecutionException;
import java.util.function.Consumer;

public class ReceiveTest extends ApiTestBase {
    static final String cgName = TestContext.getConsumerGroupName();
    static final String partitionId = "0";

    static EventHubClient ehClient;

    PartitionReceiver offsetReceiver = null;
    PartitionReceiver datetimeReceiver = null;

    @BeforeClass
    public static void initializeEventHub() throws Exception {
        final ConnectionStringBuilder connectionString = TestContext.getConnectionString();
        ehClient = EventHubClient.createSync(connectionString.toString(), TestContext.EXECUTOR_SERVICE);
        TestBase.pushEventsToPartition(ehClient, partitionId, 25).get();
    }

    @AfterClass()
    public static void cleanup() throws EventHubException {
        if (ehClient != null) {
            ehClient.closeSync();
        }
    }

    @Test()
    public void testReceiverStartOfStreamFilters() throws EventHubException {
        offsetReceiver = ehClient.createReceiverSync(cgName, partitionId, EventPosition.fromStartOfStream());
        Iterable<EventData> startingEventsUsingOffsetReceiver = offsetReceiver.receiveSync(100);

        Assert.assertTrue(startingEventsUsingOffsetReceiver != null && startingEventsUsingOffsetReceiver.iterator().hasNext());

        datetimeReceiver = ehClient.createReceiverSync(cgName, partitionId, EventPosition.fromEnqueuedTime(Instant.EPOCH));
        Iterable<EventData> startingEventsUsingDateTimeReceiver = datetimeReceiver.receiveSync(100);

        Assert.assertTrue(startingEventsUsingOffsetReceiver != null && startingEventsUsingDateTimeReceiver.iterator().hasNext());

        Iterator<EventData> dateTimeIterator = startingEventsUsingDateTimeReceiver.iterator();
        for (EventData eventDataUsingOffset : startingEventsUsingOffsetReceiver) {
            EventData eventDataUsingDateTime = dateTimeIterator.next();
            Assert.assertTrue(
                    String.format("START_OF_STREAM offset: %s, EPOCH offset: %s", eventDataUsingOffset.getSystemProperties().getOffset(), eventDataUsingDateTime.getSystemProperties().getOffset()),
                    eventDataUsingOffset.getSystemProperties().getOffset().equalsIgnoreCase(eventDataUsingDateTime.getSystemProperties().getOffset()));

            if (!dateTimeIterator.hasNext())
                break;
        }
    }

    @Test()
    public void testReceiverLatestFilter() throws EventHubException, ExecutionException, InterruptedException {
        offsetReceiver = ehClient.createReceiverSync(cgName, partitionId, EventPosition.fromEndOfStream());
        Iterable<EventData> events = offsetReceiver.receiveSync(100);
        Assert.assertTrue(events == null);

        TestBase.pushEventsToPartition(ehClient, partitionId, 10).get();
        events = offsetReceiver.receiveSync(100);
        Assert.assertTrue(events != null && events.iterator().hasNext());
    }

    @Test()
    public void testReceiverOffsetInclusiveFilter() throws EventHubException {
        datetimeReceiver = ehClient.createReceiverSync(cgName, partitionId, EventPosition.fromEnqueuedTime(Instant.EPOCH));
<<<<<<< HEAD
        Iterable<EventData> events = datetimeReceiver.receiveSync(100);

        Assert.assertTrue(events != null && events.iterator().hasNext());
        EventData event = events.iterator().next();

        offsetReceiver = ehClient.createReceiverSync(cgName, partitionId, EventPosition.fromOffset(event.getSystemProperties().getOffset(), true));
        EventData eventReturnedByOffsetReceiver = offsetReceiver.receiveSync(10).iterator().next();
=======
        final Iterable<EventData> events = datetimeReceiver.receiveSync(100);

        Assert.assertTrue(events != null && events.iterator().hasNext());
        final EventData event = events.iterator().next();

        offsetReceiver = ehClient.createReceiverSync(cgName, partitionId, EventPosition.fromOffset(event.getSystemProperties().getOffset(), true));
        final EventData eventReturnedByOffsetReceiver = offsetReceiver.receiveSync(10).iterator().next();
>>>>>>> 94fe7fa2

        Assert.assertTrue(eventReturnedByOffsetReceiver.getSystemProperties().getOffset().equals(event.getSystemProperties().getOffset()));
        Assert.assertTrue(eventReturnedByOffsetReceiver.getSystemProperties().getSequenceNumber() == event.getSystemProperties().getSequenceNumber());
    }

    @Test()
    public void testReceiverOffsetNonInclusiveFilter() throws EventHubException {
        datetimeReceiver = ehClient.createReceiverSync(cgName, partitionId, EventPosition.fromEnqueuedTime(Instant.EPOCH));
        Iterable<EventData> events = datetimeReceiver.receiveSync(100);

        Assert.assertTrue(events != null && events.iterator().hasNext());

        EventData event = events.iterator().next();
        offsetReceiver = ehClient.createReceiverSync(cgName, partitionId, EventPosition.fromOffset(event.getSystemProperties().getOffset(), false));
        EventData eventReturnedByOffsetReceiver = offsetReceiver.receiveSync(10).iterator().next();

        Assert.assertTrue(eventReturnedByOffsetReceiver.getSystemProperties().getSequenceNumber() == event.getSystemProperties().getSequenceNumber() + 1);
    }

    @Test()
    public void testReceiverSequenceNumberInclusiveFilter() throws EventHubException {
        datetimeReceiver = ehClient.createReceiverSync(cgName, partitionId, EventPosition.fromEnqueuedTime(Instant.EPOCH));
        Iterable<EventData> events = datetimeReceiver.receiveSync(100);

        Assert.assertTrue(events != null && events.iterator().hasNext());
        EventData event = events.iterator().next();

        offsetReceiver = ehClient.createReceiverSync(cgName, partitionId, EventPosition.fromSequenceNumber(event.getSystemProperties().getSequenceNumber(), true));
        EventData eventReturnedByOffsetReceiver = offsetReceiver.receiveSync(10).iterator().next();

        Assert.assertTrue(eventReturnedByOffsetReceiver.getSystemProperties().getOffset().equals(event.getSystemProperties().getOffset()));
        Assert.assertTrue(eventReturnedByOffsetReceiver.getSystemProperties().getSequenceNumber() == event.getSystemProperties().getSequenceNumber());
    }

    @Test()
    public void testReceiverSequenceNumberNonInclusiveFilter() throws EventHubException {
        datetimeReceiver = ehClient.createReceiverSync(cgName, partitionId, EventPosition.fromEnqueuedTime(Instant.EPOCH));
        Iterable<EventData> events = datetimeReceiver.receiveSync(100);

        Assert.assertTrue(events != null && events.iterator().hasNext());

        EventData event = events.iterator().next();
        offsetReceiver = ehClient.createReceiverSync(cgName, partitionId, EventPosition.fromSequenceNumber(event.getSystemProperties().getSequenceNumber(), false));
        EventData eventReturnedByOffsetReceiver = offsetReceiver.receiveSync(10).iterator().next();

        Assert.assertTrue(eventReturnedByOffsetReceiver.getSystemProperties().getSequenceNumber() == event.getSystemProperties().getSequenceNumber() + 1);
    }

    @Test()
    public void testReceivedBodyAndProperties() throws EventHubException {
        datetimeReceiver = ehClient.createReceiverSync(cgName, partitionId, EventPosition.fromEndOfStream());
        datetimeReceiver.setReceiveTimeout(Duration.ofSeconds(5));

        Iterable<EventData> drainedEvents = datetimeReceiver.receiveSync(100);
        while (drainedEvents != null && drainedEvents.iterator().hasNext()) {
            drainedEvents = datetimeReceiver.receiveSync(100);
        }

        final String payload = "TestMessage1";
        final String property1 = "property1";
        final String propertyValue1 = "something1";
        final String property2 = AmqpConstants.AMQP_PROPERTY_MESSAGE_ID;
        final String propertyValue2 = "something2";

        final Consumer<EventData> validateReceivedEvent = new Consumer<EventData>() {
            @Override
            public void accept(EventData event) {
                Assert.assertEquals(new String(event.getBytes()), payload);
                Assert.assertTrue(event.getProperties().containsKey(property1) && event.getProperties().get(property1).equals(propertyValue1));
                Assert.assertTrue(event.getProperties().containsKey(property2) && event.getProperties().get(property2).equals(propertyValue2));
                Assert.assertTrue(event.getSystemProperties().getOffset() != null);
                Assert.assertTrue(event.getSystemProperties().getSequenceNumber() > 0L);
                Assert.assertTrue(event.getSystemProperties().getEnqueuedTime() != null);
                Assert.assertTrue(event.getSystemProperties().getPartitionKey() == null);
                Assert.assertTrue(event.getSystemProperties().getPublisher() == null);
            }
        };

        final EventData sentEvent = EventData.create(payload.getBytes());
        sentEvent.getProperties().put(property1, propertyValue1);
        sentEvent.getProperties().put(property2, propertyValue2);
        final PartitionSender sender = ehClient.createPartitionSenderSync(partitionId);
        try {
            sender.sendSync(sentEvent);
            final EventData receivedEvent = datetimeReceiver.receiveSync(10).iterator().next();
            validateReceivedEvent.accept(receivedEvent);

            sender.sendSync(receivedEvent);
            final EventData reSendReceivedEvent = datetimeReceiver.receiveSync(10).iterator().next();
            validateReceivedEvent.accept(reSendReceivedEvent);
        } finally {
            sender.closeSync();
        }
    }

    @After
    public void testCleanup() throws EventHubException {
        if (offsetReceiver != null) {
            offsetReceiver.closeSync();
            offsetReceiver = null;
        }

        if (datetimeReceiver != null) {
            datetimeReceiver.closeSync();
            datetimeReceiver = null;
        }
    }
}<|MERGE_RESOLUTION|>--- conflicted
+++ resolved
@@ -78,15 +78,6 @@
     @Test()
     public void testReceiverOffsetInclusiveFilter() throws EventHubException {
         datetimeReceiver = ehClient.createReceiverSync(cgName, partitionId, EventPosition.fromEnqueuedTime(Instant.EPOCH));
-<<<<<<< HEAD
-        Iterable<EventData> events = datetimeReceiver.receiveSync(100);
-
-        Assert.assertTrue(events != null && events.iterator().hasNext());
-        EventData event = events.iterator().next();
-
-        offsetReceiver = ehClient.createReceiverSync(cgName, partitionId, EventPosition.fromOffset(event.getSystemProperties().getOffset(), true));
-        EventData eventReturnedByOffsetReceiver = offsetReceiver.receiveSync(10).iterator().next();
-=======
         final Iterable<EventData> events = datetimeReceiver.receiveSync(100);
 
         Assert.assertTrue(events != null && events.iterator().hasNext());
@@ -94,7 +85,6 @@
 
         offsetReceiver = ehClient.createReceiverSync(cgName, partitionId, EventPosition.fromOffset(event.getSystemProperties().getOffset(), true));
         final EventData eventReturnedByOffsetReceiver = offsetReceiver.receiveSync(10).iterator().next();
->>>>>>> 94fe7fa2
 
         Assert.assertTrue(eventReturnedByOffsetReceiver.getSystemProperties().getOffset().equals(event.getSystemProperties().getOffset()));
         Assert.assertTrue(eventReturnedByOffsetReceiver.getSystemProperties().getSequenceNumber() == event.getSystemProperties().getSequenceNumber());
