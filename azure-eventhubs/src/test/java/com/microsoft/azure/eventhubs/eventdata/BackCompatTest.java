--- conflicted
+++ resolved
@@ -67,13 +67,8 @@
 
 		ehClient = EventHubClient.createFromConnectionStringSync(connectionString, TestContext.EXECUTOR_SERVICE);
 		msgFactory = MessagingFactory.createFromConnectionString(connectionString, TestContext.EXECUTOR_SERVICE).get();
-<<<<<<< HEAD
-		receiver = ehClient.createReceiverSync(TestContext.getConsumerGroupName(), partitionId, Instant.now());
+		receiver = ehClient.createReceiverSync(TestContext.getConsumerGroupName(), partitionId, EventPosition.fromEnqueuedTime(Instant.now()));
 		partitionMsgSender = MessageSender.create(msgFactory, "link1", connStrBuilder.getEventHubName() + "/partitions/" + partitionId).get();
-=======
-		receiver = ehClient.createReceiverSync(TestContext.getConsumerGroupName(), partitionId, EventPosition.fromEnqueuedTime(Instant.now()));
-		partitionMsgSender = MessageSender.create(msgFactory, "link1", connStrBuilder.getEntityPath() + "/partitions/" + partitionId).get();
->>>>>>> 3e46d5b5
 		
                 // until version 0.10.0 - we used to have Properties as HashMap<String,String> 
                 // This specific combination is intended to test the back compat - with the new Properties type as HashMap<String, Object>
