--- conflicted
+++ resolved
@@ -67,8 +67,6 @@
     }
 
     @Test(expected = IllegalArgumentException.class)
-<<<<<<< HEAD
-=======
     public void testInvokeWithInvalidArgs() throws Throwable {
         final CompletableFuture<Void> invokeSignal = new CompletableFuture<Void>();
         final int prefetchCount = 1000;
@@ -83,7 +81,6 @@
     }
 
     @Test(expected = IllegalArgumentException.class)
->>>>>>> 94fe7fa2
     public void testSetReceiveHandlerMultipleTimes() throws EventHubException, InterruptedException, ExecutionException, TimeoutException {
         CompletableFuture<Void> invokeSignal = new CompletableFuture<Void>();
         receiver.setReceiveTimeout(Duration.ofSeconds(1));
@@ -113,11 +110,6 @@
 
     public static final class InvokeOnReceiveEventValidator implements PartitionReceiveHandler {
         final CompletableFuture<Void> signalInvoked;
-<<<<<<< HEAD
-
-        public InvokeOnReceiveEventValidator(final CompletableFuture<Void> signalInvoked) {
-            this.signalInvoked = signalInvoked;
-=======
         final int maxEventCount;
 
         public InvokeOnReceiveEventValidator(final CompletableFuture<Void> signalInvoked) {
@@ -127,16 +119,11 @@
         public InvokeOnReceiveEventValidator(final CompletableFuture<Void> signalInvoked, final int maxEventCount) {
             this.signalInvoked = signalInvoked;
             this.maxEventCount = maxEventCount;
->>>>>>> 94fe7fa2
         }
 
         @Override
         public int getMaxEventCount() {
-<<<<<<< HEAD
-            return 50;
-=======
             return this.maxEventCount;
->>>>>>> 94fe7fa2
         }
 
         @Override
