/*
 * Copyright (c) Microsoft. All rights reserved.
 * Licensed under the MIT license. See LICENSE file in the project root for full license information.
 */
package com.microsoft.azure.eventhubs.impl;

import com.microsoft.azure.eventhubs.*;

import java.io.IOException;
import java.security.InvalidKeyException;
import java.security.NoSuchAlgorithmException;
import java.time.Duration;
import java.util.Date;
import java.util.HashMap;
import java.util.Locale;
import java.util.Map;
import java.util.concurrent.CompletableFuture;
import java.util.concurrent.Executor;
import java.util.function.Consumer;
import java.util.function.Function;

<<<<<<< HEAD
=======
import com.microsoft.azure.eventhubs.BatchOptions;
import com.microsoft.azure.eventhubs.ConnectionStringBuilder;
import com.microsoft.azure.eventhubs.EventData;
import com.microsoft.azure.eventhubs.EventDataBatch;
import com.microsoft.azure.eventhubs.EventHubClient;
import com.microsoft.azure.eventhubs.EventHubException;
import com.microsoft.azure.eventhubs.EventPosition;
import com.microsoft.azure.eventhubs.EventHubRuntimeInformation;
import com.microsoft.azure.eventhubs.PartitionReceiver;
import com.microsoft.azure.eventhubs.PartitionRuntimeInformation;
import com.microsoft.azure.eventhubs.PartitionSender;
import com.microsoft.azure.eventhubs.ReceiverOptions;
import com.microsoft.azure.eventhubs.RetryPolicy;

>>>>>>> 94fe7fa2
public final class EventHubClientImpl extends ClientEntity implements EventHubClient {

    /**
     * It will be truncated to 128 characters
     */
    public static String USER_AGENT = null;
    private final String eventHubName;
    private final Object senderCreateSync;
    private volatile boolean isSenderCreateStarted;
    private volatile MessagingFactory underlyingFactory;
    private volatile MessageSender sender;
    private volatile Timer timer;

    private CompletableFuture<Void> createSender;

    private EventHubClientImpl(final ConnectionStringBuilder connectionString, final Executor executor) {
        super(StringUtil.getRandomString(), null, executor);

        this.eventHubName = connectionString.getEventHubName();
        this.senderCreateSync = new Object();
    }

    public static CompletableFuture<EventHubClient> create(
            final String connectionString, final RetryPolicy retryPolicy, final Executor executor)
            throws EventHubException, IOException {
        final ConnectionStringBuilder connStr = new ConnectionStringBuilder(connectionString);
        final EventHubClientImpl eventHubClient = new EventHubClientImpl(connStr, executor);

        return MessagingFactory.createFromConnectionString(connectionString.toString(), retryPolicy, executor)
                .thenApplyAsync(new Function<MessagingFactory, EventHubClient>() {
                    @Override
                    public EventHubClient apply(MessagingFactory factory) {
                        eventHubClient.underlyingFactory = factory;
                        eventHubClient.timer = new Timer(factory);
                        return eventHubClient;
                    }
                }, executor);
    }

    public String getEventHubName() {
        return eventHubName;
    }

    public final EventDataBatch createBatch(BatchOptions options) throws EventHubException {

        return ExceptionUtil.sync(() -> {
                    int maxSize = this.createInternalSender().thenApplyAsync(
                            (aVoid) -> this.sender.getMaxMessageSize(),
                            this.executor).get();
                    if (options.maxMessageSize == null) {
                        return new EventDataBatchImpl(maxSize, options.partitionKey);
                    }

                    if (options.maxMessageSize > maxSize) {
                        throw new IllegalArgumentException("The maxMessageSize set in BatchOptions is too large. You set a maxMessageSize of " +
                                options.maxMessageSize + ". The maximum allowed size is " + maxSize + ".");
                    }

                    return new EventDataBatchImpl(options.maxMessageSize, options.partitionKey);
                }
        );
    }

    @Override
    public final CompletableFuture<Void> send(final EventData data) {
        if (data == null) {
            throw new IllegalArgumentException("EventData cannot be empty.");
        }

        return this.createInternalSender().thenComposeAsync(new Function<Void, CompletableFuture<Void>>() {
            @Override
            public CompletableFuture<Void> apply(Void voidArg) {
                return EventHubClientImpl.this.sender.send(((EventDataImpl) data).toAmqpMessage());
            }
        }, this.executor);
    }

    @Override
    public final CompletableFuture<Void> send(final Iterable<EventData> eventDatas) {
        if (eventDatas == null || IteratorUtil.sizeEquals(eventDatas, 0)) {
            throw new IllegalArgumentException("Empty batch of EventData cannot be sent.");
        }

        return this.createInternalSender().thenComposeAsync(new Function<Void, CompletableFuture<Void>>() {
            @Override
            public CompletableFuture<Void> apply(Void voidArg) {
                return EventHubClientImpl.this.sender.send(EventDataUtil.toAmqpMessages(eventDatas));
            }
        }, this.executor);
    }

    @Override
    public final CompletableFuture<Void> send(final EventDataBatch eventDatas) {
        if (eventDatas == null || Integer.compare(eventDatas.getSize(), 0) == 0) {
            throw new IllegalArgumentException("Empty batch of EventData cannot be sent.");
        }

        final EventDataBatchImpl eventDataBatch = (EventDataBatchImpl) eventDatas;
        return eventDataBatch.getPartitionKey() != null ?
                this.send(eventDataBatch.getInternalIterable(), eventDataBatch.getPartitionKey()) :
                this.send(eventDataBatch.getInternalIterable());
    }

    @Override
    public final CompletableFuture<Void> send(final EventData eventData, final String partitionKey) {
        if (eventData == null) {
            throw new IllegalArgumentException("EventData cannot be null.");
        }

        if (partitionKey == null) {
            throw new IllegalArgumentException("partitionKey cannot be null");
        }

        return this.createInternalSender().thenComposeAsync(new Function<Void, CompletableFuture<Void>>() {
            @Override
            public CompletableFuture<Void> apply(Void voidArg) {
                return EventHubClientImpl.this.sender.send(((EventDataImpl) eventData).toAmqpMessage(partitionKey));
            }
        }, this.executor);
    }

    @Override
    public final CompletableFuture<Void> send(final Iterable<EventData> eventDatas, final String partitionKey) {
        if (eventDatas == null || IteratorUtil.sizeEquals(eventDatas, 0)) {
            throw new IllegalArgumentException("Empty batch of EventData cannot be sent.");
        }

        if (partitionKey == null) {
            throw new IllegalArgumentException("partitionKey cannot be null");
        }

        if (partitionKey.length() > ClientConstants.MAX_PARTITION_KEY_LENGTH) {
            throw new IllegalArgumentException(
                    String.format(Locale.US, "PartitionKey exceeds the maximum allowed length of partitionKey: %s", ClientConstants.MAX_PARTITION_KEY_LENGTH));
        }

        return this.createInternalSender().thenComposeAsync(new Function<Void, CompletableFuture<Void>>() {
            @Override
            public CompletableFuture<Void> apply(Void voidArg) {
                return EventHubClientImpl.this.sender.send(EventDataUtil.toAmqpMessages(eventDatas, partitionKey));
            }
        }, this.executor);
    }

    @Override
    public final CompletableFuture<PartitionSender> createPartitionSender(final String partitionId)
            throws EventHubException {
        return PartitionSenderImpl.Create(this.underlyingFactory, this.eventHubName, partitionId, this.executor);
    }

    @Override
    public final CompletableFuture<PartitionReceiver> createReceiver(final String consumerGroupName, final String partitionId, final EventPosition eventPosition)
            throws EventHubException {
        return this.createReceiver(consumerGroupName, partitionId, eventPosition, null);
    }

    @Override
    public final CompletableFuture<PartitionReceiver> createReceiver(final String consumerGroupName, final String partitionId, final EventPosition eventPosition, final ReceiverOptions receiverOptions)
            throws EventHubException {
        return PartitionReceiverImpl.create(this.underlyingFactory, this.eventHubName, consumerGroupName, partitionId, eventPosition, PartitionReceiverImpl.NULL_EPOCH, false, receiverOptions, this.executor);
    }

    @Override
    public final CompletableFuture<PartitionReceiver> createEpochReceiver(final String consumerGroupName, final String partitionId, final EventPosition eventPosition, final long epoch)
            throws EventHubException {
        return this.createEpochReceiver(consumerGroupName, partitionId, eventPosition, epoch, null);
    }

    @Override
    public final CompletableFuture<PartitionReceiver> createEpochReceiver(final String consumerGroupName, final String partitionId, final EventPosition eventPosition, final long epoch, final ReceiverOptions receiverOptions)
            throws EventHubException {
        return PartitionReceiverImpl.create(this.underlyingFactory, this.eventHubName, consumerGroupName, partitionId, eventPosition, epoch, true, receiverOptions, this.executor);
    }

    @Override
    public CompletableFuture<Void> onClose() {
        if (this.underlyingFactory != null) {
            synchronized (this.senderCreateSync) {
                final CompletableFuture<Void> internalSenderClose = this.sender != null
                        ? this.sender.close().thenComposeAsync(new Function<Void, CompletableFuture<Void>>() {
                    @Override
                    public CompletableFuture<Void> apply(Void voidArg) {
                        return EventHubClientImpl.this.underlyingFactory.close();
                    }
                }, this.executor)
                        : this.underlyingFactory.close();

                return internalSenderClose;
            }
        }

        return CompletableFuture.completedFuture(null);
    }

    private CompletableFuture<Void> createInternalSender() {
        if (!this.isSenderCreateStarted) {
            synchronized (this.senderCreateSync) {
                if (!this.isSenderCreateStarted) {
                    this.createSender = MessageSender.create(this.underlyingFactory, StringUtil.getRandomString(), this.eventHubName)
                            .thenAcceptAsync(new Consumer<MessageSender>() {
                                public void accept(MessageSender a) {
                                    EventHubClientImpl.this.sender = a;
                                }
                            }, this.executor);

                    this.isSenderCreateStarted = true;
                }
            }
        }

        return this.createSender;
    }

    @Override
    public CompletableFuture<EventHubRuntimeInformation> getRuntimeInformation() {
        CompletableFuture<EventHubRuntimeInformation> future1 = null;
<<<<<<< HEAD

        throwIfClosed();

=======

        throwIfClosed();

>>>>>>> 94fe7fa2
        Map<String, Object> request = new HashMap<String, Object>();
        request.put(ClientConstants.MANAGEMENT_ENTITY_TYPE_KEY, ClientConstants.MANAGEMENT_EVENTHUB_ENTITY_TYPE);
        request.put(ClientConstants.MANAGEMENT_ENTITY_NAME_KEY, this.eventHubName);
        request.put(ClientConstants.MANAGEMENT_OPERATION_KEY, ClientConstants.READ_OPERATION_VALUE);
        future1 = this.<EventHubRuntimeInformation>addManagementToken(request);

        if (future1 == null) {
            future1 = managementWithRetry(request).thenComposeAsync(new Function<Map<String, Object>, CompletableFuture<EventHubRuntimeInformation>>() {
                @Override
                public CompletableFuture<EventHubRuntimeInformation> apply(Map<String, Object> rawdata) {
                    CompletableFuture<EventHubRuntimeInformation> future2 = new CompletableFuture<EventHubRuntimeInformation>();
                    future2.complete(new EventHubRuntimeInformation(
                            (String) rawdata.get(ClientConstants.MANAGEMENT_ENTITY_NAME_KEY),
                            ((Date) rawdata.get(ClientConstants.MANAGEMENT_RESULT_CREATED_AT)).toInstant(),
                            (int) rawdata.get(ClientConstants.MANAGEMENT_RESULT_PARTITION_COUNT),
                            (String[]) rawdata.get(ClientConstants.MANAGEMENT_RESULT_PARTITION_IDS)));
                    return future2;
                }
            }, this.executor);
        }

        return future1;
    }

    @Override
    public CompletableFuture<PartitionRuntimeInformation> getPartitionRuntimeInformation(String partitionId) {
        CompletableFuture<PartitionRuntimeInformation> future1 = null;
<<<<<<< HEAD

        throwIfClosed();

=======

        throwIfClosed();

>>>>>>> 94fe7fa2
        Map<String, Object> request = new HashMap<String, Object>();
        request.put(ClientConstants.MANAGEMENT_ENTITY_TYPE_KEY, ClientConstants.MANAGEMENT_PARTITION_ENTITY_TYPE);
        request.put(ClientConstants.MANAGEMENT_ENTITY_NAME_KEY, this.eventHubName);
        request.put(ClientConstants.MANAGEMENT_PARTITION_NAME_KEY, partitionId);
        request.put(ClientConstants.MANAGEMENT_OPERATION_KEY, ClientConstants.READ_OPERATION_VALUE);
        future1 = this.<PartitionRuntimeInformation>addManagementToken(request);

        if (future1 == null) {
            future1 = managementWithRetry(request).thenComposeAsync(new Function<Map<String, Object>, CompletableFuture<PartitionRuntimeInformation>>() {
                @Override
                public CompletableFuture<PartitionRuntimeInformation> apply(Map<String, Object> rawdata) {
                    CompletableFuture<PartitionRuntimeInformation> future2 = new CompletableFuture<PartitionRuntimeInformation>();
                    future2.complete(new PartitionRuntimeInformation(
                            (String) rawdata.get(ClientConstants.MANAGEMENT_ENTITY_NAME_KEY),
                            (String) rawdata.get(ClientConstants.MANAGEMENT_PARTITION_NAME_KEY),
                            (long) rawdata.get(ClientConstants.MANAGEMENT_RESULT_BEGIN_SEQUENCE_NUMBER),
                            (long) rawdata.get(ClientConstants.MANAGEMENT_RESULT_LAST_ENQUEUED_SEQUENCE_NUMBER),
                            (String) rawdata.get(ClientConstants.MANAGEMENT_RESULT_LAST_ENQUEUED_OFFSET),
                            ((Date) rawdata.get(ClientConstants.MANAGEMENT_RESULT_LAST_ENQUEUED_TIME_UTC)).toInstant()));
                    return future2;
                }
            }, this.executor);
        }

        return future1;
    }

    private <T> CompletableFuture<T> addManagementToken(Map<String, Object> request) {
        CompletableFuture<T> retval = null;
        try {
            String audience = String.format("amqp://%s/%s", this.underlyingFactory.getHostName(), this.eventHubName);
            String token = this.underlyingFactory.getTokenProvider().getToken(audience, ClientConstants.TOKEN_REFRESH_INTERVAL);
            request.put(ClientConstants.MANAGEMENT_SECURITY_TOKEN_KEY, token);
        } catch (InvalidKeyException | NoSuchAlgorithmException | IOException e) {
            retval = new CompletableFuture<T>();
            retval.completeExceptionally(e);
        }
        return retval;
    }

    private CompletableFuture<Map<String, Object>> managementWithRetry(Map<String, Object> request) {
<<<<<<< HEAD
        Instant endTime = Instant.now().plus(this.underlyingFactory.getOperationTimeout());
        CompletableFuture<Map<String, Object>> rawdataFuture = new CompletableFuture<Map<String, Object>>();

        ManagementRetry retrier = new ManagementRetry(rawdataFuture, endTime, this.underlyingFactory, request);
=======
        final CompletableFuture<Map<String, Object>> rawdataFuture = new CompletableFuture<Map<String, Object>>();

        final ManagementRetry retrier = new ManagementRetry(
                rawdataFuture,
                new TimeoutTracker(this.underlyingFactory.getOperationTimeout(), true),
                this.underlyingFactory,
                request);
>>>>>>> 94fe7fa2

        final CompletableFuture<?> scheduledTask = this.timer.schedule(retrier, Duration.ZERO);
        if (scheduledTask.isCompletedExceptionally()) {
            rawdataFuture.completeExceptionally(ExceptionUtil.getExceptionFromCompletedFuture(scheduledTask));
        }

        return rawdataFuture;
    }

    private class ManagementRetry implements Runnable {
        private final CompletableFuture<Map<String, Object>> finalFuture;
<<<<<<< HEAD
        private final Instant endTime;
        private final MessagingFactory mf;
        private final Map<String, Object> request;

        ManagementRetry(CompletableFuture<Map<String, Object>> future, Instant endTime, MessagingFactory mf,
                        Map<String, Object> request) {
            this.finalFuture = future;
            this.endTime = endTime;
=======
        private final TimeoutTracker timeoutTracker;
        private final MessagingFactory mf;
        private final Map<String, Object> request;

        ManagementRetry(final CompletableFuture<Map<String, Object>> future,
                        final TimeoutTracker timeoutTracker,
                        final MessagingFactory mf,
                        final Map<String, Object> request) {
            this.finalFuture = future;
            this.timeoutTracker = timeoutTracker;
>>>>>>> 94fe7fa2
            this.mf = mf;
            this.request = request;
        }

        @Override
        public void run() {
<<<<<<< HEAD
            CompletableFuture<Map<String, Object>> intermediateFuture = this.mf.getManagementChannel().request(this.mf.getReactorScheduler(), request);
            intermediateFuture.whenComplete((Map<String, Object> result, Throwable error) -> {
=======
            final long timeLeft = this.timeoutTracker.remaining().toMillis();
            final CompletableFuture<Map<String, Object>> intermediateFuture = this.mf.getManagementChannel()
                    .request(this.mf.getReactorScheduler(),
                            this.request,
                            timeLeft > 0 ? timeLeft : 0);

            intermediateFuture.whenComplete((final Map<String, Object> result, final Throwable error) -> {
>>>>>>> 94fe7fa2
                if ((result != null) && (error == null)) {
                    // Success!
                    ManagementRetry.this.finalFuture.complete(result);
                } else {
<<<<<<< HEAD
                    Duration remainingTime = Duration.between(Instant.now(), ManagementRetry.this.endTime);
                    Exception lastException;
                    Throwable completeWith = error;
=======
                    final Exception lastException;
                    final Throwable completeWith;
>>>>>>> 94fe7fa2
                    if (error == null) {
                        // Timeout, so fake up an exception to keep getNextRetryInternal happy.
                        // It has to be a EventHubException that is set to retryable or getNextRetryInterval will halt the retries.
                        lastException = new EventHubException(true, "timed out");
                        completeWith = null;
                    } else if (error instanceof Exception) {
                        if (error instanceof EventHubException) {
                            lastException = (EventHubException) error;
                        } else if (error instanceof AmqpException) {
                            lastException = ExceptionUtil.toException(((AmqpException) error).getError());
                        } else {
                            lastException = (Exception) error;
                        }
                        completeWith = lastException;
                    } else {
                        lastException = new Exception("got a throwable: " + error.toString());
                        completeWith = error;
                    }
<<<<<<< HEAD
                    Duration waitTime = ManagementRetry.this.mf.getRetryPolicy().getNextRetryInterval(ManagementRetry.this.mf.getClientId(), lastException, remainingTime);
=======

                    final Duration waitTime = ManagementRetry.this.mf.getRetryPolicy().getNextRetryInterval(
                            ManagementRetry.this.mf.getClientId(), lastException, this.timeoutTracker.remaining());
>>>>>>> 94fe7fa2
                    if (waitTime == null) {
                        // Do not retry again, give up and report error.
                        if (completeWith == null) {
                            ManagementRetry.this.finalFuture.complete(null);
                        } else {
                            ManagementRetry.this.finalFuture.completeExceptionally(completeWith);
                        }
                    } else {
                        // The only thing needed here is to schedule a new attempt. Even if the RequestResponseChannel has croaked,
                        // ManagementChannel uses FaultTolerantObject, so the underlying RequestResponseChannel will be recreated
                        // the next time it is needed.
<<<<<<< HEAD
                        ManagementRetry retrier = new ManagementRetry(ManagementRetry.this.finalFuture, ManagementRetry.this.endTime,
=======
                        final ManagementRetry retrier = new ManagementRetry(ManagementRetry.this.finalFuture, ManagementRetry.this.timeoutTracker,
>>>>>>> 94fe7fa2
                                ManagementRetry.this.mf, ManagementRetry.this.request);
                        EventHubClientImpl.this.timer.schedule(retrier, waitTime);
                    }
                }
            });
        }
    }
}<|MERGE_RESOLUTION|>--- conflicted
+++ resolved
@@ -19,8 +19,6 @@
 import java.util.function.Consumer;
 import java.util.function.Function;
 
-<<<<<<< HEAD
-=======
 import com.microsoft.azure.eventhubs.BatchOptions;
 import com.microsoft.azure.eventhubs.ConnectionStringBuilder;
 import com.microsoft.azure.eventhubs.EventData;
@@ -35,7 +33,6 @@
 import com.microsoft.azure.eventhubs.ReceiverOptions;
 import com.microsoft.azure.eventhubs.RetryPolicy;
 
->>>>>>> 94fe7fa2
 public final class EventHubClientImpl extends ClientEntity implements EventHubClient {
 
     /**
@@ -252,15 +249,9 @@
     @Override
     public CompletableFuture<EventHubRuntimeInformation> getRuntimeInformation() {
         CompletableFuture<EventHubRuntimeInformation> future1 = null;
-<<<<<<< HEAD
 
         throwIfClosed();
 
-=======
-
-        throwIfClosed();
-
->>>>>>> 94fe7fa2
         Map<String, Object> request = new HashMap<String, Object>();
         request.put(ClientConstants.MANAGEMENT_ENTITY_TYPE_KEY, ClientConstants.MANAGEMENT_EVENTHUB_ENTITY_TYPE);
         request.put(ClientConstants.MANAGEMENT_ENTITY_NAME_KEY, this.eventHubName);
@@ -288,15 +279,9 @@
     @Override
     public CompletableFuture<PartitionRuntimeInformation> getPartitionRuntimeInformation(String partitionId) {
         CompletableFuture<PartitionRuntimeInformation> future1 = null;
-<<<<<<< HEAD
 
         throwIfClosed();
 
-=======
-
-        throwIfClosed();
-
->>>>>>> 94fe7fa2
         Map<String, Object> request = new HashMap<String, Object>();
         request.put(ClientConstants.MANAGEMENT_ENTITY_TYPE_KEY, ClientConstants.MANAGEMENT_PARTITION_ENTITY_TYPE);
         request.put(ClientConstants.MANAGEMENT_ENTITY_NAME_KEY, this.eventHubName);
@@ -338,12 +323,6 @@
     }
 
     private CompletableFuture<Map<String, Object>> managementWithRetry(Map<String, Object> request) {
-<<<<<<< HEAD
-        Instant endTime = Instant.now().plus(this.underlyingFactory.getOperationTimeout());
-        CompletableFuture<Map<String, Object>> rawdataFuture = new CompletableFuture<Map<String, Object>>();
-
-        ManagementRetry retrier = new ManagementRetry(rawdataFuture, endTime, this.underlyingFactory, request);
-=======
         final CompletableFuture<Map<String, Object>> rawdataFuture = new CompletableFuture<Map<String, Object>>();
 
         final ManagementRetry retrier = new ManagementRetry(
@@ -351,7 +330,6 @@
                 new TimeoutTracker(this.underlyingFactory.getOperationTimeout(), true),
                 this.underlyingFactory,
                 request);
->>>>>>> 94fe7fa2
 
         final CompletableFuture<?> scheduledTask = this.timer.schedule(retrier, Duration.ZERO);
         if (scheduledTask.isCompletedExceptionally()) {
@@ -363,16 +341,6 @@
 
     private class ManagementRetry implements Runnable {
         private final CompletableFuture<Map<String, Object>> finalFuture;
-<<<<<<< HEAD
-        private final Instant endTime;
-        private final MessagingFactory mf;
-        private final Map<String, Object> request;
-
-        ManagementRetry(CompletableFuture<Map<String, Object>> future, Instant endTime, MessagingFactory mf,
-                        Map<String, Object> request) {
-            this.finalFuture = future;
-            this.endTime = endTime;
-=======
         private final TimeoutTracker timeoutTracker;
         private final MessagingFactory mf;
         private final Map<String, Object> request;
@@ -383,17 +351,12 @@
                         final Map<String, Object> request) {
             this.finalFuture = future;
             this.timeoutTracker = timeoutTracker;
->>>>>>> 94fe7fa2
             this.mf = mf;
             this.request = request;
         }
 
         @Override
         public void run() {
-<<<<<<< HEAD
-            CompletableFuture<Map<String, Object>> intermediateFuture = this.mf.getManagementChannel().request(this.mf.getReactorScheduler(), request);
-            intermediateFuture.whenComplete((Map<String, Object> result, Throwable error) -> {
-=======
             final long timeLeft = this.timeoutTracker.remaining().toMillis();
             final CompletableFuture<Map<String, Object>> intermediateFuture = this.mf.getManagementChannel()
                     .request(this.mf.getReactorScheduler(),
@@ -401,19 +364,12 @@
                             timeLeft > 0 ? timeLeft : 0);
 
             intermediateFuture.whenComplete((final Map<String, Object> result, final Throwable error) -> {
->>>>>>> 94fe7fa2
                 if ((result != null) && (error == null)) {
                     // Success!
                     ManagementRetry.this.finalFuture.complete(result);
                 } else {
-<<<<<<< HEAD
-                    Duration remainingTime = Duration.between(Instant.now(), ManagementRetry.this.endTime);
-                    Exception lastException;
-                    Throwable completeWith = error;
-=======
                     final Exception lastException;
                     final Throwable completeWith;
->>>>>>> 94fe7fa2
                     if (error == null) {
                         // Timeout, so fake up an exception to keep getNextRetryInternal happy.
                         // It has to be a EventHubException that is set to retryable or getNextRetryInterval will halt the retries.
@@ -432,13 +388,9 @@
                         lastException = new Exception("got a throwable: " + error.toString());
                         completeWith = error;
                     }
-<<<<<<< HEAD
-                    Duration waitTime = ManagementRetry.this.mf.getRetryPolicy().getNextRetryInterval(ManagementRetry.this.mf.getClientId(), lastException, remainingTime);
-=======
 
                     final Duration waitTime = ManagementRetry.this.mf.getRetryPolicy().getNextRetryInterval(
                             ManagementRetry.this.mf.getClientId(), lastException, this.timeoutTracker.remaining());
->>>>>>> 94fe7fa2
                     if (waitTime == null) {
                         // Do not retry again, give up and report error.
                         if (completeWith == null) {
@@ -450,11 +402,7 @@
                         // The only thing needed here is to schedule a new attempt. Even if the RequestResponseChannel has croaked,
                         // ManagementChannel uses FaultTolerantObject, so the underlying RequestResponseChannel will be recreated
                         // the next time it is needed.
-<<<<<<< HEAD
-                        ManagementRetry retrier = new ManagementRetry(ManagementRetry.this.finalFuture, ManagementRetry.this.endTime,
-=======
                         final ManagementRetry retrier = new ManagementRetry(ManagementRetry.this.finalFuture, ManagementRetry.this.timeoutTracker,
->>>>>>> 94fe7fa2
                                 ManagementRetry.this.mf, ManagementRetry.this.request);
                         EventHubClientImpl.this.timer.schedule(retrier, waitTime);
                     }
