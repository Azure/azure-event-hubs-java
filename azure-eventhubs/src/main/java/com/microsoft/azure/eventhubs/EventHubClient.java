/*
 * Copyright (c) Microsoft. All rights reserved.
 * Licensed under the MIT license. See LICENSE file in the project root for full license information.
 */
package com.microsoft.azure.eventhubs;

import java.io.IOException;
import java.nio.channels.UnresolvedAddressException;
import java.security.InvalidKeyException;
import java.security.NoSuchAlgorithmException;
import java.time.Duration;
import java.time.Instant;
import java.util.Date;
import java.util.HashMap;
import java.util.Locale;
import java.util.Map;
import java.util.UUID;
import java.util.concurrent.CompletableFuture;
import java.util.concurrent.ExecutionException;
import java.util.function.BiConsumer;
import java.util.function.Consumer;
import java.util.function.Function;

<<<<<<< HEAD
=======
import com.microsoft.azure.servicebus.ClientConstants;
import com.microsoft.azure.servicebus.ClientEntity;
import com.microsoft.azure.servicebus.ConnectionStringBuilder;
import com.microsoft.azure.servicebus.IllegalEntityException;
import com.microsoft.azure.servicebus.IteratorUtil;
import com.microsoft.azure.servicebus.ManagementChannel;
import com.microsoft.azure.servicebus.MessageSender;
import com.microsoft.azure.servicebus.MessagingFactory;
import com.microsoft.azure.servicebus.RetryPolicy;
import com.microsoft.azure.servicebus.PayloadSizeExceededException;
import com.microsoft.azure.servicebus.ReceiverDisconnectedException;
import com.microsoft.azure.servicebus.ServiceBusException;
import com.microsoft.azure.servicebus.StringUtil;
import com.microsoft.azure.servicebus.TimeoutException;
import com.microsoft.azure.servicebus.Timer;
import com.microsoft.azure.servicebus.TimerType;

>>>>>>> 81baa99d
/**
 * Anchor class - all EventHub client operations STARTS here.
 *
 * @see EventHubClient#createFromConnectionString(String)
 */
public class EventHubClient extends ClientEntity {
    public static final String DEFAULT_CONSUMER_GROUP_NAME = "$Default";

    private final String eventHubName;
    private final Object senderCreateSync;

    private MessagingFactory underlyingFactory;
    private MessageSender sender;
    private boolean isSenderCreateStarted;
    private CompletableFuture<Void> createSender;

    private EventHubClient(final ConnectionStringBuilder connectionString) throws IOException, IllegalEntityException {
        super(StringUtil.getRandomString(), null);

        this.eventHubName = connectionString.getEntityPath();
        this.senderCreateSync = new Object();
    }

    /**
     * Synchronous version of {@link #createFromConnectionString(String)}.
     *
     * @param connectionString The connection string to be used. See {@link ConnectionStringBuilder} to construct a connectionString.
     * @return EventHubClient which can be used to create Senders and Receivers to EventHub
     * @throws EventHubsException If Service Bus service encountered problems during connection creation.
     * @throws IOException         If the underlying Proton-J layer encounter network errors.
     */
    public static EventHubClient createFromConnectionStringSync(final String connectionString)
            throws EventHubsException, IOException {
        return createFromConnectionStringSync(connectionString, null);
    }

    /**
     * Synchronous version of {@link #createFromConnectionString(String)}.
     *
     * @param connectionString The connection string to be used. See {@link ConnectionStringBuilder} to construct a connectionString.
     * @param retryPolicy      A custom {@link RetryPolicy} to be used when communicating with EventHub.
     * @return EventHubClient which can be used to create Senders and Receivers to EventHub
     * @throws EventHubsException If Service Bus service encountered problems during connection creation.
     * @throws IOException         If the underlying Proton-J layer encounter network errors.
     */
    public static EventHubClient createFromConnectionStringSync(final String connectionString, final RetryPolicy retryPolicy)
            throws EventHubsException, IOException {
        try {
            return createFromConnectionString(connectionString, retryPolicy).get();
        } catch (InterruptedException | ExecutionException exception) {
            if (exception instanceof InterruptedException) {
                // Re-assert the thread's interrupted status
                Thread.currentThread().interrupt();
            }

            Throwable throwable = exception.getCause();
            if (throwable != null) {
                if (throwable instanceof RuntimeException) {
                    throw (RuntimeException) throwable;
                }

                if (throwable instanceof EventHubsException) {
                    throw (EventHubsException) throwable;
                }

                throw new EventHubsException(true, throwable);
            }
        }

        return null;
    }

    /**
     * Factory method to create an instance of {@link EventHubClient} using the supplied connectionString.
     * In a normal scenario (when re-direct is not enabled) - one EventHubClient instance maps to one Connection to the Azure EventHubs service.
     * <p>
     * <p>The {@link EventHubClient} created from this method creates a Sender instance internally, which is used by the {@link #send(EventData)} methods.
     *
     * @param connectionString The connection string to be used. See {@link ConnectionStringBuilder} to construct a connectionString.
     * @return EventHubClient which can be used to create Senders and Receivers to EventHub
     * @throws EventHubsException If Service Bus service encountered problems during connection creation.
     * @throws IOException         If the underlying Proton-J layer encounter network errors.
     */
    public static CompletableFuture<EventHubClient> createFromConnectionString(final String connectionString)
            throws EventHubsException, IOException {
        return createFromConnectionString(connectionString, null);
    }

    /**
     * Factory method to create an instance of {@link EventHubClient} using the supplied connectionString.
     * In a normal scenario (when re-direct is not enabled) - one EventHubClient instance maps to one Connection to the Azure EventHubs service.
     * <p>
     * <p>The {@link EventHubClient} created from this method creates a Sender instance internally, which is used by the {@link #send(EventData)} methods.
     *
     * @param connectionString The connection string to be used. See {@link ConnectionStringBuilder} to construct a connectionString.
     * @param retryPolicy      A custom {@link RetryPolicy} to be used when communicating with EventHub.
     * @return EventHubClient which can be used to create Senders and Receivers to EventHub
     * @throws EventHubsException If Service Bus service encountered problems during connection creation.
     * @throws IOException         If the underlying Proton-J layer encounter network errors.
     */
    public static CompletableFuture<EventHubClient> createFromConnectionString(final String connectionString, final RetryPolicy retryPolicy)
            throws EventHubsException, IOException {
        final ConnectionStringBuilder connStr = new ConnectionStringBuilder(connectionString);
        final EventHubClient eventHubClient = new EventHubClient(connStr);

        return MessagingFactory.createFromConnectionString(connectionString.toString(), retryPolicy)
                .thenApply(new Function<MessagingFactory, EventHubClient>() {
                    @Override
                    public EventHubClient apply(MessagingFactory factory) {
                        eventHubClient.underlyingFactory = factory;
                        return eventHubClient;
                    }
                });
    }

    /**
     * Synchronous version of {@link #send(EventData)}.
     *
     * @param data the {@link EventData} to be sent.
     * @throws PayloadSizeExceededException if the total size of the {@link EventData} exceeds a predefined limit set by the service. Default is 256k bytes.
     * @throws EventHubsException          if Service Bus service encountered problems during the operation.
     * @throws UnresolvedAddressException   if there are Client to Service network connectivity issues, if the Azure DNS resolution of the Namespace fails (ex: namespace deleted etc.)
     */
    public final void sendSync(final EventData data)
            throws EventHubsException {
        try {
            this.send(data).get();
        } catch (InterruptedException | ExecutionException exception) {
            if (exception instanceof InterruptedException) {
                // Re-assert the thread's interrupted status
                Thread.currentThread().interrupt();
            }

            Throwable throwable = exception.getCause();
            if (throwable != null) {
                if (throwable instanceof RuntimeException) {
                    throw (RuntimeException) throwable;
                }

                if (throwable instanceof EventHubsException) {
                    throw (EventHubsException) throwable;
                }

                throw new EventHubsException(true, throwable);
            }
        }
    }

    /**
     * Send {@link EventData} to EventHub. The sent {@link EventData} will land on any arbitrarily chosen EventHubs partition.
     * <p>
     * <p>There are 3 ways to send to EventHubs, each exposed as a method (along with its sendBatch overload):
     * <ul>
     * <li>	{@link #send(EventData)} or {@link #send(Iterable)}
     * <li>	{@link #send(EventData, String)} or {@link #send(Iterable, String)}
     * <li>	{@link PartitionSender#send(EventData)} or {@link PartitionSender#send(Iterable)}
     * </ul>
     * <p>Use this method to Send, if:
     * <pre>
     * a)  the send({@link EventData}) operation should be highly available and
     * b)  the data needs to be evenly distributed among all partitions; exception being, when a subset of partitions are unavailable
     * </pre>
     * <p>
     * {@link #send(EventData)} send's the {@link EventData} to a Service Gateway, which in-turn will forward the {@link EventData} to one of the EventHubs' partitions. Here's the message forwarding algorithm:
     * <pre>
     * i.  Forward the {@link EventData}'s to EventHub partitions, by equally distributing the data among all partitions (ex: Round-robin the {@link EventData}'s to all EventHubs' partitions)
     * ii. If one of the EventHub partitions is unavailable for a moment, the Service Gateway will automatically detect it and forward the message to another available partition - making the Send operation highly-available.
     * </pre>
     *
     * @param data the {@link EventData} to be sent.
     * @return a CompletableFuture that can be completed when the send operations is done..
     * @see #send(EventData, String)
     * @see PartitionSender#send(EventData)
     */
    public final CompletableFuture<Void> send(final EventData data) {
        if (data == null) {
            throw new IllegalArgumentException("EventData cannot be empty.");
        }

        return this.createInternalSender().thenCompose(new Function<Void, CompletableFuture<Void>>() {
            @Override
            public CompletableFuture<Void> apply(Void voidArg) {
                return EventHubClient.this.sender.send(data.toAmqpMessage());
            }
        });
    }

    /**
     * Synchronous version of {@link #send(Iterable)}.
     *
     * @param eventDatas batch of events to send to EventHub
     * @throws PayloadSizeExceededException if the total size of the {@link EventData} exceeds a pre-defined limit set by the service. Default is 256k bytes.
     * @throws EventHubsException          if Service Bus service encountered problems during the operation.
     * @throws UnresolvedAddressException   if there are Client to Service network connectivity issues, if the Azure DNS resolution of the EventHubs Namespace fails (ex: namespace deleted etc.)
     */
    public final void sendSync(final Iterable<EventData> eventDatas)
            throws EventHubsException {
        try {
            this.send(eventDatas).get();
        } catch (InterruptedException | ExecutionException exception) {
            if (exception instanceof InterruptedException) {
                // Re-assert the thread's interrupted status
                Thread.currentThread().interrupt();
            }

            Throwable throwable = exception.getCause();
            if (throwable != null) {
                if (throwable instanceof RuntimeException) {
                    throw (RuntimeException) throwable;
                }

                if (throwable instanceof EventHubsException) {
                    throw (EventHubsException) throwable;
                }

                throw new EventHubsException(true, throwable);
            }
        }
    }

    /**
     * Send a batch of {@link EventData} to EventHub. The sent {@link EventData} will land on any arbitrarily chosen EventHubs partition.
     * This is the most recommended way to Send to EventHubs.
     * <p>
     * <p>There are 3 ways to send to EventHubs, to understand this particular type of Send refer to the overload {@link #send(EventData)}, which is used to send single {@link EventData}.
     * Use this overload versus {@link #send(EventData)}, if you need to send a batch of {@link EventData}.
     * <p>
     * <p> Sending a batch of {@link EventData}'s is useful in the following cases:
     * <pre>
     * i.	Efficient send - sending a batch of {@link EventData} maximizes the overall throughput by optimally using the number of sessions created to EventHubs' service.
     * ii.	Send multiple {@link EventData}'s in a Transaction. To achieve ACID properties, the Gateway Service will forward all {@link EventData}'s in the batch to a single EventHubs' partition.
     * </pre>
     * <p>
     * Sample code (sample uses sync version of the api but concept are identical):
     * <pre>
     * Gson gson = new GsonBuilder().create();
     * EventHubClient client = EventHubClient.createFromConnectionStringSync("__connection__");
     *
     * while (true)
     * {
     *     LinkedList{@literal<}EventData{@literal>} events = new LinkedList{@literal<}EventData{@literal>}();}
     *     for (int count = 1; count {@literal<} 11; count++)
     *     {
     *         PayloadEvent payload = new PayloadEvent(count);
     *         byte[] payloadBytes = gson.toJson(payload).getBytes(Charset.defaultCharset());
     *         EventData sendEvent = new EventData(payloadBytes);
     *         Map{@literal<}String, String{@literal>} applicationProperties = new HashMap{@literal<}String, String{@literal>}();
     *         applicationProperties.put("from", "javaClient");
     *         sendEvent.setProperties(applicationProperties);
     *         events.add(sendEvent);
     *     }
     *
     *     client.sendSync(events);
     *     System.out.println(String.format("Sent Batch... Size: %s", events.size()));
     * }
     * </pre>
     * <p>
     * <p> for Exceptions refer to {@link #sendSync(Iterable)}
     *
     * @param eventDatas batch of events to send to EventHub
     * @return a CompletableFuture that can be completed when the send operations is done..
     * @see #send(EventData, String)
     * @see PartitionSender#send(EventData)
     */
    public final CompletableFuture<Void> send(final Iterable<EventData> eventDatas) {
        if (eventDatas == null || IteratorUtil.sizeEquals(eventDatas, 0)) {
            throw new IllegalArgumentException("Empty batch of EventData cannot be sent.");
        }

        return this.createInternalSender().thenCompose(new Function<Void, CompletableFuture<Void>>() {
            @Override
            public CompletableFuture<Void> apply(Void voidArg) {
                return EventHubClient.this.sender.send(EventDataUtil.toAmqpMessages(eventDatas));
            }
        });
    }

    /**
     * Synchronous version of {@link #send(EventData, String)}.
     *
     * @param eventData    the {@link EventData} to be sent.
     * @param partitionKey the partitionKey will be hash'ed to determine the partitionId to send the eventData to. On the Received message this can be accessed at {@link EventData.SystemProperties#getPartitionKey()}
     * @throws PayloadSizeExceededException if the total size of the {@link EventData} exceeds a pre-defined limit set by the service. Default is 256k bytes.
     * @throws EventHubsException          if Service Bus service encountered problems during the operation.
     */
    public final void sendSync(final EventData eventData, final String partitionKey)
            throws EventHubsException {
        try {
            this.send(eventData, partitionKey).get();
        } catch (InterruptedException | ExecutionException exception) {
            if (exception instanceof InterruptedException) {
                // Re-assert the thread's interrupted status
                Thread.currentThread().interrupt();
            }

            Throwable throwable = exception.getCause();
            if (throwable != null) {
                if (throwable instanceof RuntimeException) {
                    throw (RuntimeException) throwable;
                }

                if (throwable instanceof EventHubsException) {
                    throw (EventHubsException) throwable;
                }

                throw new EventHubsException(true, throwable);
            }
        }
    }

    /**
     * Send an '{@link EventData} with a partitionKey' to EventHub. All {@link EventData}'s with a partitionKey are guaranteed to land on the same partition.
     * This send pattern emphasize data correlation over general availability and latency.
     * <p>
     * There are 3 ways to send to EventHubs, each exposed as a method (along with its sendBatch overload):
     * <pre>
     * i.   {@link #send(EventData)} or {@link #send(Iterable)}
     * ii.  {@link #send(EventData, String)} or {@link #send(Iterable, String)}
     * iii. {@link PartitionSender#send(EventData)} or {@link PartitionSender#send(Iterable)}
     * </pre>
     * <p>
     * Use this type of Send, if:
     * <pre>
     * i.  There is a need for correlation of events based on Sender instance; The sender can generate a UniqueId and set it as partitionKey - which on the received Message can be used for correlation
     * ii. The client wants to take control of distribution of data across partitions.
     * </pre>
     * <p>
     * Multiple PartitionKey's could be mapped to one Partition. EventHubs service uses a proprietary Hash algorithm to map the PartitionKey to a PartitionId.
     * Using this type of Send (Sending using a specific partitionKey), could sometimes result in partitions which are not evenly distributed.
     *
     * @param eventData    the {@link EventData} to be sent.
     * @param partitionKey the partitionKey will be hash'ed to determine the partitionId to send the eventData to. On the Received message this can be accessed at {@link EventData.SystemProperties#getPartitionKey()}
     * @return a CompletableFuture that can be completed when the send operations is done..
     * @see #send(EventData)
     * @see PartitionSender#send(EventData)
     */
    public final CompletableFuture<Void> send(final EventData eventData, final String partitionKey) {
        if (eventData == null) {
            throw new IllegalArgumentException("EventData cannot be null.");
        }

        if (partitionKey == null) {
            throw new IllegalArgumentException("partitionKey cannot be null");
        }

        return this.createInternalSender().thenCompose(new Function<Void, CompletableFuture<Void>>() {
            @Override
            public CompletableFuture<Void> apply(Void voidArg) {
                return EventHubClient.this.sender.send(eventData.toAmqpMessage(partitionKey));
            }
        });
    }

    /**
     * Synchronous version of {@link #send(Iterable, String)}.
     *
     * @param eventDatas   the batch of events to send to EventHub
     * @param partitionKey the partitionKey will be hash'ed to determine the partitionId to send the eventData to. On the Received message this can be accessed at {@link EventData.SystemProperties#getPartitionKey()}
     * @throws PayloadSizeExceededException if the total size of the {@link EventData} exceeds a pre-defined limit set by the service. Default is 256k bytes.
     * @throws EventHubsException          if Service Bus service encountered problems during the operation.
     * @throws UnresolvedAddressException   if there are Client to Service network connectivity issues, if the Azure DNS resolution of the EventHubs Namespace fails (ex: namespace deleted etc.)
     */
    public final void sendSync(final Iterable<EventData> eventDatas, final String partitionKey)
            throws EventHubsException {
        try {
            this.send(eventDatas, partitionKey).get();
        } catch (InterruptedException | ExecutionException exception) {
            if (exception instanceof InterruptedException) {
                // Re-assert the thread's interrupted status
                Thread.currentThread().interrupt();
            }

            Throwable throwable = exception.getCause();
            if (throwable != null) {
                if (throwable instanceof RuntimeException) {
                    throw (RuntimeException) throwable;
                }

                if (throwable instanceof EventHubsException) {
                    throw (EventHubsException) throwable;
                }

                throw new EventHubsException(true, throwable);
            }
        }
    }

    /**
     * Send a 'batch of {@link EventData} with the same partitionKey' to EventHub. All {@link EventData}'s with a partitionKey are guaranteed to land on the same partition.
     * Multiple PartitionKey's will be mapped to one Partition.
     * <p>
     * <p>There are 3 ways to send to EventHubs, to understand this particular type of Send refer to the overload {@link #send(EventData, String)}, which is the same type of Send and is used to send single {@link EventData}.
     * <p>
     * <p>Sending a batch of {@link EventData}'s is useful in the following cases:
     * <pre>
     * i.	Efficient send - sending a batch of {@link EventData} maximizes the overall throughput by optimally using the number of sessions created to EventHubs service.
     * ii.	Send multiple events in One Transaction. This is the reason why all events sent in a batch needs to have same partitionKey (so that they are sent to one partition only).
     * </pre>
     *
     * @param eventDatas   the batch of events to send to EventHub
     * @param partitionKey the partitionKey will be hash'ed to determine the partitionId to send the eventData to. On the Received message this can be accessed at {@link EventData.SystemProperties#getPartitionKey()}
     * @return a CompletableFuture that can be completed when the send operations is done..
     * @see #send(EventData)
     * @see PartitionSender#send(EventData)
     */
    public final CompletableFuture<Void> send(final Iterable<EventData> eventDatas, final String partitionKey) {
        if (eventDatas == null || IteratorUtil.sizeEquals(eventDatas, 0)) {
            throw new IllegalArgumentException("Empty batch of EventData cannot be sent.");
        }

        if (partitionKey == null) {
            throw new IllegalArgumentException("partitionKey cannot be null");
        }

        if (partitionKey.length() > ClientConstants.MAX_PARTITION_KEY_LENGTH) {
            throw new IllegalArgumentException(
                    String.format(Locale.US, "PartitionKey exceeds the maximum allowed length of partitionKey: {0}", ClientConstants.MAX_PARTITION_KEY_LENGTH));
        }

        return this.createInternalSender().thenCompose(new Function<Void, CompletableFuture<Void>>() {
            @Override
            public CompletableFuture<Void> apply(Void voidArg) {
                return EventHubClient.this.sender.send(EventDataUtil.toAmqpMessages(eventDatas, partitionKey));
            }
        });
    }

    /**
     * Synchronous version of {@link #createPartitionSender(String)}.
     *
     * @param partitionId partitionId of EventHub to send the {@link EventData}'s to
     * @return PartitionSender which can be used to send events to a specific partition.
     * @throws EventHubsException if Service Bus service encountered problems during connection creation.
     */
    public final PartitionSender createPartitionSenderSync(final String partitionId)
            throws EventHubsException, IllegalArgumentException {
        try {
            return this.createPartitionSender(partitionId).get();
        } catch (InterruptedException | ExecutionException exception) {
            if (exception instanceof InterruptedException) {
                // Re-assert the thread's interrupted status
                Thread.currentThread().interrupt();
            }

            Throwable throwable = exception.getCause();
            if (throwable != null) {
                if (throwable instanceof RuntimeException) {
                    throw (RuntimeException) throwable;
                }

                if (throwable instanceof EventHubsException) {
                    throw (EventHubsException) throwable;
                }

                throw new EventHubsException(true, throwable);
            }
        }

        return null;
    }

    /**
     * Create a {@link PartitionSender} which can publish {@link EventData}'s directly to a specific EventHub partition (sender type iii. in the below list).
     * <p>
     * There are 3 patterns/ways to send to EventHubs:
     * <pre>
     * i.   {@link #send(EventData)} or {@link #send(Iterable)}
     * ii.  {@link #send(EventData, String)} or {@link #send(Iterable, String)}
     * iii. {@link PartitionSender#send(EventData)} or {@link PartitionSender#send(Iterable)}
     * </pre>
     *
     * @param partitionId partitionId of EventHub to send the {@link EventData}'s to
     * @return a CompletableFuture that would result in a PartitionSender when it is completed.
     * @throws EventHubsException if Service Bus service encountered problems during connection creation.
     * @see PartitionSender
     */
    public final CompletableFuture<PartitionSender> createPartitionSender(final String partitionId)
            throws EventHubsException {
        return PartitionSender.Create(this.underlyingFactory, this.eventHubName, partitionId);
    }

    /**
     * Synchronous version of {@link #createReceiver(String, String, String)}.
     *
     * @param consumerGroupName the consumer group name that this receiver should be grouped under.
     * @param partitionId       the partition Id that the receiver belongs to. All data received will be from this partition only.
     * @param startingOffset    the offset to start receiving the events from. To receive from start of the stream use: {@link PartitionReceiver#START_OF_STREAM}
     * @return PartitionReceiver instance which can be used for receiving {@link EventData}.
     * @throws EventHubsException if Service Bus service encountered problems during the operation.
     */
    public final PartitionReceiver createReceiverSync(final String consumerGroupName, final String partitionId, final String startingOffset)
            throws EventHubsException {
        try {
            return this.createReceiver(consumerGroupName, partitionId, startingOffset).get();
        } catch (InterruptedException | ExecutionException exception) {
            if (exception instanceof InterruptedException) {
                // Re-assert the thread's interrupted status
                Thread.currentThread().interrupt();
            }

            Throwable throwable = exception.getCause();
            if (throwable != null) {
                if (throwable instanceof RuntimeException) {
                    throw (RuntimeException) throwable;
                }

                if (throwable instanceof EventHubsException) {
                    throw (EventHubsException) throwable;
                }

                throw new EventHubsException(true, throwable);
            }
        }

        return null;
    }

    /**
     * The receiver is created for a specific EventHub partition from the specific consumer group.
     * <p>
     * <p>NOTE: There can be a maximum number of receivers that can run in parallel per ConsumerGroup per Partition.
     * The limit is enforced by the Event Hub service - current limit is 5 receivers in parallel. Having multiple receivers
     * reading from offsets that are far apart on the same consumer group / partition combo will have significant performance Impact.
     *
     * @param consumerGroupName the consumer group name that this receiver should be grouped under.
     * @param partitionId       the partition Id that the receiver belongs to. All data received will be from this partition only.
     * @param startingOffset    the offset to start receiving the events from. To receive from start of the stream use: {@link PartitionReceiver#START_OF_STREAM}
     * @return a CompletableFuture that would result in a PartitionReceiver instance when it is completed.
     * @throws EventHubsException if Service Bus service encountered problems during the operation.
     * @see PartitionReceiver
     */
    public final CompletableFuture<PartitionReceiver> createReceiver(final String consumerGroupName, final String partitionId, final String startingOffset)
            throws EventHubsException {
        return this.createReceiver(consumerGroupName, partitionId, startingOffset, false);
    }

    /**
     * Synchronous version of {@link #createReceiver(String, String, String, boolean)}.
     *
     * @param consumerGroupName the consumer group name that this receiver should be grouped under.
     * @param partitionId       the partition Id that the receiver belongs to. All data received will be from this partition only.
     * @param startingOffset    the offset to start receiving the events from. To receive from start of the stream use: {@link PartitionReceiver#START_OF_STREAM}
     * @param offsetInclusive   if set to true, the startingOffset is treated as an inclusive offset - meaning the first event returned is the one that has the starting offset. Normally first event returned is the event after the starting offset.
     * @return PartitionReceiver instance which can be used for receiving {@link EventData}.
     * @throws EventHubsException if Service Bus service encountered problems during the operation.
     */
    public final PartitionReceiver createReceiverSync(final String consumerGroupName, final String partitionId, final String startingOffset, boolean offsetInclusive)
            throws EventHubsException {
        try {
            return this.createReceiver(consumerGroupName, partitionId, startingOffset, offsetInclusive).get();
        } catch (InterruptedException | ExecutionException exception) {
            if (exception instanceof InterruptedException) {
                // Re-assert the thread's interrupted status
                Thread.currentThread().interrupt();
            }

            Throwable throwable = exception.getCause();
            if (throwable != null) {
                if (throwable instanceof RuntimeException) {
                    throw (RuntimeException) throwable;
                }

                if (throwable instanceof EventHubsException) {
                    throw (EventHubsException) throwable;
                }

                throw new EventHubsException(true, throwable);
            }
        }

        return null;
    }

    /**
     * Create the EventHub receiver with given partition id and start receiving from the specified starting offset.
     * The receiver is created for a specific EventHub Partition from the specific consumer group.
     *
     * @param consumerGroupName the consumer group name that this receiver should be grouped under.
     * @param partitionId       the partition Id that the receiver belongs to. All data received will be from this partition only.
     * @param startingOffset    the offset to start receiving the events from. To receive from start of the stream use: {@link PartitionReceiver#START_OF_STREAM}
     * @param offsetInclusive   if set to true, the startingOffset is treated as an inclusive offset - meaning the first event returned is the one that has the starting offset. Normally first event returned is the event after the starting offset.
     * @return a CompletableFuture that would result in a PartitionReceiver instance when it is completed.
     * @throws EventHubsException if Service Bus service encountered problems during the operation.
     * @see PartitionReceiver
     */
    public final CompletableFuture<PartitionReceiver> createReceiver(final String consumerGroupName, final String partitionId, final String startingOffset, boolean offsetInclusive)
            throws EventHubsException {
        return this.createReceiver(consumerGroupName, partitionId, startingOffset, offsetInclusive, null);
    }

    /**
     * Synchronous version of {@link #createReceiver(String, String, Instant)}.
     *
     * @param consumerGroupName the consumer group name that this receiver should be grouped under.
     * @param partitionId       the partition Id that the receiver belongs to. All data received will be from this partition only.
     * @param dateTime          the date time instant that receive operations will start receive events from. Events received will have {@link EventData.SystemProperties#getEnqueuedTime()} later than this Instant.
     * @return PartitionReceiver instance which can be used for receiving {@link EventData}.
     * @throws EventHubsException if Service Bus service encountered problems during the operation.
     */
    public final PartitionReceiver createReceiverSync(final String consumerGroupName, final String partitionId, final Instant dateTime)
            throws EventHubsException {
        try {
            return this.createReceiver(consumerGroupName, partitionId, dateTime).get();
        } catch (InterruptedException | ExecutionException exception) {
            if (exception instanceof InterruptedException) {
                // Re-assert the thread's interrupted status
                Thread.currentThread().interrupt();
            }

            Throwable throwable = exception.getCause();
            if (throwable != null) {
                if (throwable instanceof RuntimeException) {
                    throw (RuntimeException) throwable;
                }

                if (throwable instanceof EventHubsException) {
                    throw (EventHubsException) throwable;
                }

                throw new EventHubsException(true, throwable);
            }
        }

        return null;
    }

    /**
     * Create the EventHub receiver with given partition id and start receiving from the specified starting offset.
     * The receiver is created for a specific EventHub Partition from the specific consumer group.
     *
     * @param consumerGroupName the consumer group name that this receiver should be grouped under.
     * @param partitionId       the partition Id that the receiver belongs to. All data received will be from this partition only.
     * @param dateTime          the date time instant that receive operations will start receive events from. Events received will have {@link EventData.SystemProperties#getEnqueuedTime()} later than this Instant.
     * @return a CompletableFuture that would result in a PartitionReceiver when it is completed.
     * @throws EventHubsException if Service Bus service encountered problems during the operation.
     * @see PartitionReceiver
     */
    public final CompletableFuture<PartitionReceiver> createReceiver(final String consumerGroupName, final String partitionId, final Instant dateTime)
            throws EventHubsException {
        return this.createReceiver(consumerGroupName, partitionId, dateTime, null);
    }

    /**
     * Synchronous version of {@link #createReceiver(String, String, String)}.
     *
     * @param consumerGroupName the consumer group name that this receiver should be grouped under.
     * @param partitionId       the partition Id that the receiver belongs to. All data received will be from this partition only.
     * @param startingOffset    the offset to start receiving the events from. To receive from start of the stream use: {@link PartitionReceiver#START_OF_STREAM}
     * @param receiverOptions   the set of options to enable on the event hubs receiver
     * @return PartitionReceiver instance which can be used for receiving {@link EventData}.
     * @throws EventHubsException if Service Bus service encountered problems during the operation.
     */
    public final PartitionReceiver createReceiverSync(final String consumerGroupName, final String partitionId, final String startingOffset, final ReceiverOptions receiverOptions)
            throws EventHubsException {
        try {
            return this.createReceiver(consumerGroupName, partitionId, startingOffset, receiverOptions).get();
        } catch (InterruptedException | ExecutionException exception) {
            if (exception instanceof InterruptedException) {
                // Re-assert the thread's interrupted status
                Thread.currentThread().interrupt();
            }

            Throwable throwable = exception.getCause();
            if (throwable != null) {
                if (throwable instanceof RuntimeException) {
                    throw (RuntimeException) throwable;
                }

                if (throwable instanceof EventHubsException) {
                    throw (EventHubsException) throwable;
                }

                throw new EventHubsException(true, throwable);
            }
        }

        return null;
    }

    /**
     * The receiver is created for a specific EventHub partition from the specific consumer group.
     * <p>
     * <p>NOTE: There can be a maximum number of receivers that can run in parallel per ConsumerGroup per Partition.
     * The limit is enforced by the Event Hub service - current limit is 5 receivers in parallel. Having multiple receivers
     * reading from offsets that are far apart on the same consumer group / partition combo will have significant performance Impact.
     *
     * @param consumerGroupName the consumer group name that this receiver should be grouped under.
     * @param partitionId       the partition Id that the receiver belongs to. All data received will be from this partition only.
     * @param startingOffset    the offset to start receiving the events from. To receive from start of the stream use: {@link PartitionReceiver#START_OF_STREAM}
     * @param receiverOptions   the set of options to enable on the event hubs receiver
     * @return a CompletableFuture that would result in a PartitionReceiver instance when it is completed.
     * @throws EventHubsException if Service Bus service encountered problems during the operation.
     * @see PartitionReceiver
     */
    public final CompletableFuture<PartitionReceiver> createReceiver(final String consumerGroupName, final String partitionId, final String startingOffset, final ReceiverOptions receiverOptions)
            throws EventHubsException {
        return this.createReceiver(consumerGroupName, partitionId, startingOffset, false, receiverOptions);
    }

    /**
     * Synchronous version of {@link #createReceiver(String, String, String, boolean)}.
     *
     * @param consumerGroupName the consumer group name that this receiver should be grouped under.
     * @param partitionId       the partition Id that the receiver belongs to. All data received will be from this partition only.
     * @param startingOffset    the offset to start receiving the events from. To receive from start of the stream use: {@link PartitionReceiver#START_OF_STREAM}
     * @param offsetInclusive   if set to true, the startingOffset is treated as an inclusive offset - meaning the first event returned is the one that has the starting offset. Normally first event returned is the event after the starting offset.
     * @param receiverOptions   the set of options to enable on the event hubs receiver
     * @return PartitionReceiver instance which can be used for receiving {@link EventData}.
     * @throws EventHubsException if Service Bus service encountered problems during the operation.
     */
    public final PartitionReceiver createReceiverSync(final String consumerGroupName, final String partitionId, final String startingOffset, boolean offsetInclusive, final ReceiverOptions receiverOptions)
            throws EventHubsException {
        try {
            return this.createReceiver(consumerGroupName, partitionId, startingOffset, offsetInclusive, receiverOptions).get();
        } catch (InterruptedException | ExecutionException exception) {
            if (exception instanceof InterruptedException) {
                // Re-assert the thread's interrupted status
                Thread.currentThread().interrupt();
            }

            Throwable throwable = exception.getCause();
            if (throwable != null) {
                if (throwable instanceof RuntimeException) {
                    throw (RuntimeException) throwable;
                }

                if (throwable instanceof EventHubsException) {
                    throw (EventHubsException) throwable;
                }

                throw new EventHubsException(true, throwable);
            }
        }

        return null;
    }

    /**
     * Create the EventHub receiver with given partition id and start receiving from the specified starting offset.
     * The receiver is created for a specific EventHub Partition from the specific consumer group.
     *
     * @param consumerGroupName the consumer group name that this receiver should be grouped under.
     * @param partitionId       the partition Id that the receiver belongs to. All data received will be from this partition only.
     * @param startingOffset    the offset to start receiving the events from. To receive from start of the stream use: {@link PartitionReceiver#START_OF_STREAM}
     * @param offsetInclusive   if set to true, the startingOffset is treated as an inclusive offset - meaning the first event returned is the one that has the starting offset. Normally first event returned is the event after the starting offset.
     * @param receiverOptions   the set of options to enable on the event hubs receiver
     * @return a CompletableFuture that would result in a PartitionReceiver instance when it is completed.
     * @throws EventHubsException if Service Bus service encountered problems during the operation.
     * @see PartitionReceiver
     */
    public final CompletableFuture<PartitionReceiver> createReceiver(final String consumerGroupName, final String partitionId, final String startingOffset, boolean offsetInclusive, final ReceiverOptions receiverOptions)
            throws EventHubsException {
        return PartitionReceiver.create(this.underlyingFactory, this.eventHubName, consumerGroupName, partitionId, startingOffset, offsetInclusive, null, PartitionReceiver.NULL_EPOCH, false, receiverOptions);
    }

    /**
     * Synchronous version of {@link #createReceiver(String, String, Instant)}.
     *
     * @param consumerGroupName the consumer group name that this receiver should be grouped under.
     * @param partitionId       the partition Id that the receiver belongs to. All data received will be from this partition only.
     * @param dateTime          the date time instant that receive operations will start receive events from. Events received will have {@link EventData.SystemProperties#getEnqueuedTime()} later than this Instant.
     * @param receiverOptions   the set of options to enable on the event hubs receiver
     * @return PartitionReceiver instance which can be used for receiving {@link EventData}.
     * @throws EventHubsException if Service Bus service encountered problems during the operation.
     */
    public final PartitionReceiver createReceiverSync(final String consumerGroupName, final String partitionId, final Instant dateTime, final ReceiverOptions receiverOptions)
            throws EventHubsException {
        try {
            return this.createReceiver(consumerGroupName, partitionId, dateTime, receiverOptions).get();
        } catch (InterruptedException | ExecutionException exception) {
            if (exception instanceof InterruptedException) {
                // Re-assert the thread's interrupted status
                Thread.currentThread().interrupt();
            }

            Throwable throwable = exception.getCause();
            if (throwable != null) {
                if (throwable instanceof RuntimeException) {
                    throw (RuntimeException) throwable;
                }

                if (throwable instanceof EventHubsException) {
                    throw (EventHubsException) throwable;
                }

                throw new EventHubsException(true, throwable);
            }
        }

        return null;
    }

    /**
     * Create the EventHub receiver with given partition id and start receiving from the specified starting offset.
     * The receiver is created for a specific EventHub Partition from the specific consumer group.
     *
     * @param consumerGroupName the consumer group name that this receiver should be grouped under.
     * @param partitionId       the partition Id that the receiver belongs to. All data received will be from this partition only.
     * @param dateTime          the date time instant that receive operations will start receive events from. Events received will have {@link EventData.SystemProperties#getEnqueuedTime()} later than this Instant.
     * @param receiverOptions   the set of options to enable on the event hubs receiver
     * @return a CompletableFuture that would result in a PartitionReceiver when it is completed.
     * @throws EventHubsException if Service Bus service encountered problems during the operation.
     * @see PartitionReceiver
     */
    public final CompletableFuture<PartitionReceiver> createReceiver(final String consumerGroupName, final String partitionId, final Instant dateTime, final ReceiverOptions receiverOptions)
            throws EventHubsException {
        return PartitionReceiver.create(this.underlyingFactory, this.eventHubName, consumerGroupName, partitionId, null, false, dateTime, PartitionReceiver.NULL_EPOCH, false, receiverOptions);
    }

    /**
     * Synchronous version of {@link #createEpochReceiver(String, String, String, long)}.
     *
     * @param consumerGroupName the consumer group name that this receiver should be grouped under.
     * @param partitionId       the partition Id that the receiver belongs to. All data received will be from this partition only.
     * @param startingOffset    the offset to start receiving the events from. To receive from start of the stream use: {@link PartitionReceiver#START_OF_STREAM}
     * @param epoch             an unique identifier (epoch value) that the service uses, to enforce partition/lease ownership.
     * @return PartitionReceiver instance which can be used for receiving {@link EventData}.
     * @throws EventHubsException if Service Bus service encountered problems during the operation.
     */
    public final PartitionReceiver createEpochReceiverSync(final String consumerGroupName, final String partitionId, final String startingOffset, final long epoch)
            throws EventHubsException {
        try {
            return this.createEpochReceiver(consumerGroupName, partitionId, startingOffset, epoch).get();
        } catch (InterruptedException | ExecutionException exception) {
            if (exception instanceof InterruptedException) {
                // Re-assert the thread's interrupted status
                Thread.currentThread().interrupt();
            }

            Throwable throwable = exception.getCause();
            if (throwable != null) {
                if (throwable instanceof RuntimeException) {
                    throw (RuntimeException) throwable;
                }

                if (throwable instanceof EventHubsException) {
                    throw (EventHubsException) throwable;
                }

                throw new EventHubsException(true, throwable);
            }
        }

        return null;
    }

    /**
     * Create a Epoch based EventHub receiver with given partition id and start receiving from the beginning of the partition stream.
     * The receiver is created for a specific EventHub Partition from the specific consumer group.
     * <p>
     * It is important to pay attention to the following when creating epoch based receiver:
     * <ul>
     * <li> Ownership enforcement - Once you created an epoch based receiver, you cannot create a non-epoch receiver to the same consumerGroup-Partition combo until all receivers to the combo are closed.
     * <li> Ownership stealing - If a receiver with higher epoch value is created for a consumerGroup-Partition combo, any older epoch receiver to that combo will be force closed.
     * <li> Any receiver closed due to lost of ownership to a consumerGroup-Partition combo will get ReceiverDisconnectedException for all operations from that receiver.
     * </ul>
     *
     * @param consumerGroupName the consumer group name that this receiver should be grouped under.
     * @param partitionId       the partition Id that the receiver belongs to. All data received will be from this partition only.
     * @param startingOffset    the offset to start receiving the events from. To receive from start of the stream use: {@link PartitionReceiver#START_OF_STREAM}
     * @param epoch             an unique identifier (epoch value) that the service uses, to enforce partition/lease ownership.
     * @return a CompletableFuture that would result in a PartitionReceiver when it is completed.
     * @throws EventHubsException if Service Bus service encountered problems during the operation.
     * @see PartitionReceiver
     * @see ReceiverDisconnectedException
     */
    public final CompletableFuture<PartitionReceiver> createEpochReceiver(final String consumerGroupName, final String partitionId, final String startingOffset, final long epoch)
            throws EventHubsException {
        return this.createEpochReceiver(consumerGroupName, partitionId, startingOffset, false, epoch);
    }

    /**
     * Synchronous version of {@link #createEpochReceiver(String, String, String, boolean, long)}.
     *
     * @param consumerGroupName the consumer group name that this receiver should be grouped under.
     * @param partitionId       the partition Id that the receiver belongs to. All data received will be from this partition only.
     * @param startingOffset    the offset to start receiving the events from. To receive from start of the stream use: {@link PartitionReceiver#START_OF_STREAM}
     * @param offsetInclusive   if set to true, the startingOffset is treated as an inclusive offset - meaning the first event returned is the one that has the starting offset. Normally first event returned is the event after the starting offset.
     * @param epoch             an unique identifier (epoch value) that the service uses, to enforce partition/lease ownership.
     * @return PartitionReceiver instance which can be used for receiving {@link EventData}.
     * @throws EventHubsException if Service Bus service encountered problems during the operation.
     */
    public final PartitionReceiver createEpochReceiverSync(final String consumerGroupName, final String partitionId, final String startingOffset, boolean offsetInclusive, final long epoch)
            throws EventHubsException {
        try {
            return this.createEpochReceiver(consumerGroupName, partitionId, startingOffset, offsetInclusive, epoch).get();
        } catch (InterruptedException | ExecutionException exception) {
            if (exception instanceof InterruptedException) {
                // Re-assert the thread's interrupted status
                Thread.currentThread().interrupt();
            }

            Throwable throwable = exception.getCause();
            if (throwable != null) {
                if (throwable instanceof RuntimeException) {
                    throw (RuntimeException) throwable;
                }

                if (throwable instanceof EventHubsException) {
                    throw (EventHubsException) throwable;
                }

                throw new EventHubsException(true, throwable);
            }
        }

        return null;
    }

    /**
     * Create a Epoch based EventHub receiver with given partition id and start receiving from the beginning of the partition stream.
     * The receiver is created for a specific EventHub Partition from the specific consumer group.
     * <p>
     * It is important to pay attention to the following when creating epoch based receiver:
     * <ul>
     * <li> Ownership enforcement - Once you created an epoch based receiver, you cannot create a non-epoch receiver to the same consumerGroup-Partition combo until all receivers to the combo are closed.
     * <li> Ownership stealing - If a receiver with higher epoch value is created for a consumerGroup-Partition combo, any older epoch receiver to that combo will be force closed.
     * <li> Any receiver closed due to lost of ownership to a consumerGroup-Partition combo will get ReceiverDisconnectedException for all operations from that receiver.
     * </ul>
     *
     * @param consumerGroupName the consumer group name that this receiver should be grouped under.
     * @param partitionId       the partition Id that the receiver belongs to. All data received will be from this partition only.
     * @param startingOffset    the offset to start receiving the events from. To receive from start of the stream use: {@link PartitionReceiver#START_OF_STREAM}
     * @param offsetInclusive   if set to true, the startingOffset is treated as an inclusive offset - meaning the first event returned is the one that has the starting offset. Normally first event returned is the event after the starting offset.
     * @param epoch             an unique identifier (epoch value) that the service uses, to enforce partition/lease ownership.
     * @return a CompletableFuture that would result in a PartitionReceiver when it is completed.
     * @throws EventHubsException if Service Bus service encountered problems during the operation.
     * @see PartitionReceiver
     * @see ReceiverDisconnectedException
     */
    public final CompletableFuture<PartitionReceiver> createEpochReceiver(final String consumerGroupName, final String partitionId, final String startingOffset, boolean offsetInclusive, final long epoch)
            throws EventHubsException {
        return this.createEpochReceiver(consumerGroupName, partitionId, startingOffset, offsetInclusive, epoch, null);
    }

    /**
     * Synchronous version of {@link #createEpochReceiver(String, String, Instant, long)}.
     *
     * @param consumerGroupName the consumer group name that this receiver should be grouped under.
     * @param partitionId       the partition Id that the receiver belongs to. All data received will be from this partition only.
     * @param dateTime          the date time instant that receive operations will start receive events from. Events received will have {@link EventData.SystemProperties#getEnqueuedTime()} later than this Instant.
     * @param epoch             an unique identifier (epoch value) that the service uses, to enforce partition/lease ownership.
     * @return PartitionReceiver instance which can be used for receiving {@link EventData}.
     * @throws EventHubsException if Service Bus service encountered problems during the operation.
     */
    public final PartitionReceiver createEpochReceiverSync(final String consumerGroupName, final String partitionId, final Instant dateTime, final long epoch)
            throws EventHubsException {
        try {
            return this.createEpochReceiver(consumerGroupName, partitionId, dateTime, epoch).get();
        } catch (InterruptedException | ExecutionException exception) {
            if (exception instanceof InterruptedException) {
                // Re-assert the thread's interrupted status
                Thread.currentThread().interrupt();
            }

            Throwable throwable = exception.getCause();
            if (throwable != null) {
                if (throwable instanceof RuntimeException) {
                    throw (RuntimeException) throwable;
                }

                if (throwable instanceof EventHubsException) {
                    throw (EventHubsException) throwable;
                }

                throw new EventHubsException(true, throwable);
            }
        }

        return null;
    }

    /**
     * Create a Epoch based EventHub receiver with given partition id and start receiving from the beginning of the partition stream.
     * The receiver is created for a specific EventHub Partition from the specific consumer group.
     * <p>
     * It is important to pay attention to the following when creating epoch based receiver:
     * <ul>
     * <li> Ownership enforcement - Once you created an epoch based receiver, you cannot create a non-epoch receiver to the same consumerGroup-Partition combo until all receivers to the combo are closed.
     * <li> Ownership stealing - If a receiver with higher epoch value is created for a consumerGroup-Partition combo, any older epoch receiver to that combo will be force closed.
     * <li> Any receiver closed due to lost of ownership to a consumerGroup-Partition combo will get ReceiverDisconnectedException for all operations from that receiver.
     * </ul>
     *
     * @param consumerGroupName the consumer group name that this receiver should be grouped under.
     * @param partitionId       the partition Id that the receiver belongs to. All data received will be from this partition only.
     * @param dateTime          the date time instant that receive operations will start receive events from. Events received will have {@link EventData.SystemProperties#getEnqueuedTime()} later than this Instant.
     * @param epoch             a unique identifier (epoch value) that the service uses, to enforce partition/lease ownership.
     * @return a CompletableFuture that would result in a PartitionReceiver when it is completed.
     * @throws EventHubsException if Service Bus service encountered problems during the operation.
     * @see PartitionReceiver
     * @see ReceiverDisconnectedException
     */
    public final CompletableFuture<PartitionReceiver> createEpochReceiver(final String consumerGroupName, final String partitionId, final Instant dateTime, final long epoch)
            throws EventHubsException {
        return this.createEpochReceiver(consumerGroupName, partitionId, dateTime, epoch, null);
    }

    /**
     * Synchronous version of {@link #createEpochReceiver(String, String, String, long)}.
     *
     * @param consumerGroupName the consumer group name that this receiver should be grouped under.
     * @param partitionId       the partition Id that the receiver belongs to. All data received will be from this partition only.
     * @param startingOffset    the offset to start receiving the events from. To receive from start of the stream use: {@link PartitionReceiver#START_OF_STREAM}
     * @param epoch             an unique identifier (epoch value) that the service uses, to enforce partition/lease ownership.
     * @param receiverOptions   the set of options to enable on the event hubs receiver
     * @return PartitionReceiver instance which can be used for receiving {@link EventData}.
     * @throws EventHubsException if Service Bus service encountered problems during the operation.
     */
    public final PartitionReceiver createEpochReceiverSync(final String consumerGroupName, final String partitionId, final String startingOffset, final long epoch, final ReceiverOptions receiverOptions)
            throws EventHubsException {
        try {
            return this.createEpochReceiver(consumerGroupName, partitionId, startingOffset, epoch, receiverOptions).get();
        } catch (InterruptedException | ExecutionException exception) {
            if (exception instanceof InterruptedException) {
                // Re-assert the thread's interrupted status
                Thread.currentThread().interrupt();
            }

            Throwable throwable = exception.getCause();
            if (throwable != null) {
                if (throwable instanceof RuntimeException) {
                    throw (RuntimeException) throwable;
                }

                if (throwable instanceof EventHubsException) {
                    throw (EventHubsException) throwable;
                }

                throw new EventHubsException(true, throwable);
            }
        }

        return null;
    }

    /**
     * Create a Epoch based EventHub receiver with given partition id and start receiving from the beginning of the partition stream.
     * The receiver is created for a specific EventHub Partition from the specific consumer group.
     * <p>
     * It is important to pay attention to the following when creating epoch based receiver:
     * <ul>
     * <li> Ownership enforcement - Once you created an epoch based receiver, you cannot create a non-epoch receiver to the same consumerGroup-Partition combo until all receivers to the combo are closed.
     * <li> Ownership stealing - If a receiver with higher epoch value is created for a consumerGroup-Partition combo, any older epoch receiver to that combo will be force closed.
     * <li> Any receiver closed due to lost of ownership to a consumerGroup-Partition combo will get ReceiverDisconnectedException for all operations from that receiver.
     * </ul>
     *
     * @param consumerGroupName the consumer group name that this receiver should be grouped under.
     * @param partitionId       the partition Id that the receiver belongs to. All data received will be from this partition only.
     * @param startingOffset    the offset to start receiving the events from. To receive from start of the stream use: {@link PartitionReceiver#START_OF_STREAM}
     * @param epoch             an unique identifier (epoch value) that the service uses, to enforce partition/lease ownership.
     * @param receiverOptions   the set of options to enable on the event hubs receiver
     * @return a CompletableFuture that would result in a PartitionReceiver when it is completed.
     * @throws EventHubsException if Service Bus service encountered problems during the operation.
     * @see PartitionReceiver
     * @see ReceiverDisconnectedException
     */
    public final CompletableFuture<PartitionReceiver> createEpochReceiver(final String consumerGroupName, final String partitionId, final String startingOffset, final long epoch, final ReceiverOptions receiverOptions)
            throws EventHubsException {
        return this.createEpochReceiver(consumerGroupName, partitionId, startingOffset, false, epoch, receiverOptions);
    }

    /**
     * Synchronous version of {@link #createEpochReceiver(String, String, String, boolean, long)}.
     *
     * @param consumerGroupName the consumer group name that this receiver should be grouped under.
     * @param partitionId       the partition Id that the receiver belongs to. All data received will be from this partition only.
     * @param startingOffset    the offset to start receiving the events from. To receive from start of the stream use: {@link PartitionReceiver#START_OF_STREAM}
     * @param offsetInclusive   if set to true, the startingOffset is treated as an inclusive offset - meaning the first event returned is the one that has the starting offset. Normally first event returned is the event after the starting offset.
     * @param epoch             an unique identifier (epoch value) that the service uses, to enforce partition/lease ownership.
     * @param receiverOptions   the set of options to enable on the event hubs receiver
     * @return PartitionReceiver instance which can be used for receiving {@link EventData}.
     * @throws EventHubsException if Service Bus service encountered problems during the operation.
     */
    public final PartitionReceiver createEpochReceiverSync(final String consumerGroupName, final String partitionId, final String startingOffset, boolean offsetInclusive, final long epoch, final ReceiverOptions receiverOptions)
            throws EventHubsException {
        try {
            return this.createEpochReceiver(consumerGroupName, partitionId, startingOffset, offsetInclusive, epoch, receiverOptions).get();
        } catch (InterruptedException | ExecutionException exception) {
            if (exception instanceof InterruptedException) {
                // Re-assert the thread's interrupted status
                Thread.currentThread().interrupt();
            }

            Throwable throwable = exception.getCause();
            if (throwable != null) {
                if (throwable instanceof RuntimeException) {
                    throw (RuntimeException) throwable;
                }

                if (throwable instanceof EventHubsException) {
                    throw (EventHubsException) throwable;
                }

                throw new EventHubsException(true, throwable);
            }
        }

        return null;
    }

    /**
     * Create a Epoch based EventHub receiver with given partition id and start receiving from the beginning of the partition stream.
     * The receiver is created for a specific EventHub Partition from the specific consumer group.
     * <p>
     * It is important to pay attention to the following when creating epoch based receiver:
     * <ul>
     * <li> Ownership enforcement - Once you created an epoch based receiver, you cannot create a non-epoch receiver to the same consumerGroup-Partition combo until all receivers to the combo are closed.
     * <li> Ownership stealing - If a receiver with higher epoch value is created for a consumerGroup-Partition combo, any older epoch receiver to that combo will be force closed.
     * <li> Any receiver closed due to lost of ownership to a consumerGroup-Partition combo will get ReceiverDisconnectedException for all operations from that receiver.
     * </ul>
     *
     * @param consumerGroupName the consumer group name that this receiver should be grouped under.
     * @param partitionId       the partition Id that the receiver belongs to. All data received will be from this partition only.
     * @param startingOffset    the offset to start receiving the events from. To receive from start of the stream use: {@link PartitionReceiver#START_OF_STREAM}
     * @param offsetInclusive   if set to true, the startingOffset is treated as an inclusive offset - meaning the first event returned is the one that has the starting offset. Normally first event returned is the event after the starting offset.
     * @param epoch             an unique identifier (epoch value) that the service uses, to enforce partition/lease ownership.
     * @param receiverOptions   the set of options to enable on the event hubs receiver
     * @return a CompletableFuture that would result in a PartitionReceiver when it is completed.
     * @throws EventHubsException if Service Bus service encountered problems during the operation.
     * @see PartitionReceiver
     * @see ReceiverDisconnectedException
     */
    public final CompletableFuture<PartitionReceiver> createEpochReceiver(final String consumerGroupName, final String partitionId, final String startingOffset, boolean offsetInclusive, final long epoch, final ReceiverOptions receiverOptions)
            throws EventHubsException {
        return PartitionReceiver.create(this.underlyingFactory, this.eventHubName, consumerGroupName, partitionId, startingOffset, offsetInclusive, null, epoch, true, receiverOptions);
    }

    /**
     * Synchronous version of {@link #createEpochReceiver(String, String, Instant, long)}.
     *
     * @param consumerGroupName the consumer group name that this receiver should be grouped under.
     * @param partitionId       the partition Id that the receiver belongs to. All data received will be from this partition only.
     * @param dateTime          the date time instant that receive operations will start receive events from. Events received will have {@link EventData.SystemProperties#getEnqueuedTime()} later than this Instant.
     * @param epoch             an unique identifier (epoch value) that the service uses, to enforce partition/lease ownership.
     * @param receiverOptions   the set of options to enable on the event hubs receiver
     * @return PartitionReceiver instance which can be used for receiving {@link EventData}.
     * @throws EventHubsException if Service Bus service encountered problems during the operation.
     */
    public final PartitionReceiver createEpochReceiverSync(final String consumerGroupName, final String partitionId, final Instant dateTime, final long epoch, final ReceiverOptions receiverOptions)
            throws EventHubsException {
        try {
            return this.createEpochReceiver(consumerGroupName, partitionId, dateTime, epoch, receiverOptions).get();
        } catch (InterruptedException | ExecutionException exception) {
            if (exception instanceof InterruptedException) {
                // Re-assert the thread's interrupted status
                Thread.currentThread().interrupt();
            }

            Throwable throwable = exception.getCause();
            if (throwable != null) {
                if (throwable instanceof RuntimeException) {
                    throw (RuntimeException) throwable;
                }

                if (throwable instanceof EventHubsException) {
                    throw (EventHubsException) throwable;
                }

                throw new EventHubsException(true, throwable);
            }
        }

        return null;
    }

    /**
     * Create a Epoch based EventHub receiver with given partition id and start receiving from the beginning of the partition stream.
     * The receiver is created for a specific EventHub Partition from the specific consumer group.
     * <p>
     * It is important to pay attention to the following when creating epoch based receiver:
     * <ul>
     * <li> Ownership enforcement - Once you created an epoch based receiver, you cannot create a non-epoch receiver to the same consumerGroup-Partition combo until all receivers to the combo are closed.
     * <li> Ownership stealing - If a receiver with higher epoch value is created for a consumerGroup-Partition combo, any older epoch receiver to that combo will be force closed.
     * <li> Any receiver closed due to lost of ownership to a consumerGroup-Partition combo will get ReceiverDisconnectedException for all operations from that receiver.
     * </ul>
     *
     * @param consumerGroupName the consumer group name that this receiver should be grouped under.
     * @param partitionId       the partition Id that the receiver belongs to. All data received will be from this partition only.
     * @param dateTime          the date time instant that receive operations will start receive events from. Events received will have {@link EventData.SystemProperties#getEnqueuedTime()} later than this Instant.
     * @param epoch             a unique identifier (epoch value) that the service uses, to enforce partition/lease ownership.
     * @param receiverOptions   the set of options to enable on the event hubs receiver
     * @return a CompletableFuture that would result in a PartitionReceiver when it is completed.
     * @throws EventHubsException if Service Bus service encountered problems during the operation.
     * @see PartitionReceiver
     * @see ReceiverDisconnectedException
     */
    public final CompletableFuture<PartitionReceiver> createEpochReceiver(final String consumerGroupName, final String partitionId, final Instant dateTime, final long epoch, final ReceiverOptions receiverOptions)
            throws EventHubsException {
        return PartitionReceiver.create(this.underlyingFactory, this.eventHubName, consumerGroupName, partitionId, null, false, dateTime, epoch, true, receiverOptions);
    }

    @Override
    public CompletableFuture<Void> onClose() {
        if (this.underlyingFactory != null) {
            synchronized (this.senderCreateSync) {
                final CompletableFuture<Void> internalSenderClose = this.sender != null
                        ? this.sender.close().thenCompose(new Function<Void, CompletableFuture<Void>>() {
                    @Override
                    public CompletableFuture<Void> apply(Void voidArg) {
                        return EventHubClient.this.underlyingFactory.close();
                    }
                })
                        : this.underlyingFactory.close();

                return internalSenderClose;
            }
        }

        return CompletableFuture.completedFuture(null);
    }

    private CompletableFuture<Void> createInternalSender() {
        if (!this.isSenderCreateStarted) {
            synchronized (this.senderCreateSync) {
                if (!this.isSenderCreateStarted) {
                    this.createSender = MessageSender.create(this.underlyingFactory, StringUtil.getRandomString(), this.eventHubName)
                            .thenAccept(new Consumer<MessageSender>() {
                                public void accept(MessageSender a) {
                                    EventHubClient.this.sender = a;
                                }
                            });

                    this.isSenderCreateStarted = true;
                }
            }
        }

        return this.createSender;
    }
    
    /**
     * Retrieves general information about an event hub (see {@link EventHubRuntimeInformation} for details).
     * Retries until it reaches the operation timeout, then either rethrows the last error if available or
     * returns null to indicate timeout.
     * 
     * @return CompletableFuture which returns an EventHubRuntimeInformation on success, or null on timeout.  
     * @throws Exception On failures other than timeout.
     */
    public CompletableFuture<EventHubRuntimeInformation> getRuntimeInformation() {
    	CompletableFuture<EventHubRuntimeInformation> future1 = null;
    	
    	Map<String, String> request = new HashMap<String, String>();
        request.put(ClientConstants.MANAGEMENT_ENTITY_TYPE_KEY, ClientConstants.MANAGEMENT_EVENTHUB_ENTITY_TYPE);
        request.put(ClientConstants.MANAGEMENT_ENTITY_NAME_KEY, this.eventHubName);
        request.put(ClientConstants.MANAGEMENT_OPERATION_KEY, ClientConstants.READ_OPERATION_VALUE);
        future1 = this.<EventHubRuntimeInformation>addManagementToken(request);

        if (future1 == null) {
	        future1 = managementWithRetry(request).thenCompose(new Function<Map<String, Object>, CompletableFuture<EventHubRuntimeInformation>>() {
				@Override
				public CompletableFuture<EventHubRuntimeInformation> apply(Map<String, Object> rawdata) {
			        CompletableFuture<EventHubRuntimeInformation> future2 = new CompletableFuture<EventHubRuntimeInformation>();
					future2.complete(new EventHubRuntimeInformation(
							(String)rawdata.get(ClientConstants.MANAGEMENT_ENTITY_NAME_KEY),
							((Date)rawdata.get(ClientConstants.MANAGEMENT_RESULT_CREATED_AT)).toInstant(),
							(int)rawdata.get(ClientConstants.MANAGEMENT_RESULT_PARTITION_COUNT),
							(String[])rawdata.get(ClientConstants.MANAGEMENT_RESULT_PARTITION_IDS)));
			        return future2;
				}
	        });
        }
        
        return future1;
    }

    /**
     * Retrieves dynamic information about a partition of an event hub (see {@link EventHubPartitionRuntimeInformation} for
     * details. Retries until it reaches the operation timeout, then either rethrows the last error if available or
     * returns null to indicate timeout.
     * 
     * @param partitionId  Partition to get information about. Must be one of the partition ids returned by getRuntimeInformation.
     * @return CompletableFuture which returns an EventHubPartitionRuntimeInformation on success, or null on timeout.  
     * @throws Exception On failures other than timeout.
     */
    public CompletableFuture<EventHubPartitionRuntimeInformation> getPartitionRuntimeInformation(String partitionId) {
    	CompletableFuture<EventHubPartitionRuntimeInformation> future1 = null;
    	
    	Map<String, String> request = new HashMap<String, String>();
        request.put(ClientConstants.MANAGEMENT_ENTITY_TYPE_KEY, ClientConstants.MANAGEMENT_PARTITION_ENTITY_TYPE);
        request.put(ClientConstants.MANAGEMENT_ENTITY_NAME_KEY, this.eventHubName);
        request.put(ClientConstants.MANAGEMENT_PARTITION_NAME_KEY, partitionId);
        request.put(ClientConstants.MANAGEMENT_OPERATION_KEY, ClientConstants.READ_OPERATION_VALUE);
        future1 = this.<EventHubPartitionRuntimeInformation>addManagementToken(request);

        if (future1 == null) {
	        future1 = managementWithRetry(request).thenCompose(new Function<Map<String, Object>, CompletableFuture<EventHubPartitionRuntimeInformation>>() {
				@Override
				public CompletableFuture<EventHubPartitionRuntimeInformation> apply(Map<String, Object> rawdata) {
					CompletableFuture<EventHubPartitionRuntimeInformation> future2 = new CompletableFuture<EventHubPartitionRuntimeInformation>();
					future2.complete(new EventHubPartitionRuntimeInformation(
							(String)rawdata.get(ClientConstants.MANAGEMENT_ENTITY_NAME_KEY),
							(String)rawdata.get(ClientConstants.MANAGEMENT_PARTITION_NAME_KEY),
							(long)rawdata.get(ClientConstants.MANAGEMENT_RESULT_BEGIN_SEQUENCE_NUMBER),
							(long)rawdata.get(ClientConstants.MANAGEMENT_RESULT_LAST_ENQUEUED_SEQUENCE_NUMBER),
							(String)rawdata.get(ClientConstants.MANAGEMENT_RESULT_LAST_ENQUEUED_OFFSET),
							((Date)rawdata.get(ClientConstants.MANAGEMENT_RESULT_LAST_ENQUEUED_TIME_UTC)).toInstant()));
					return future2;
				}
	        });
        }
        
        return future1;
    }
    
    private <T> CompletableFuture<T> addManagementToken(Map<String, String> request)
    {
    	CompletableFuture<T> retval = null;
        try {
        	String audience = String.format("amqp://%s/%s", this.underlyingFactory.getHostName(), this.eventHubName);
        	String token = this.underlyingFactory.getTokenProvider().getToken(audience, ClientConstants.TOKEN_REFRESH_INTERVAL); 
			request.put(ClientConstants.MANAGEMENT_SECURITY_TOKEN_KEY, token);
		} 
        catch (InvalidKeyException | NoSuchAlgorithmException | IOException e) {
        	retval = new CompletableFuture<T>();
        	retval.completeExceptionally(e);
		}
    	return retval;
    }
    
    private CompletableFuture<Map<String, Object>> managementWithRetry(Map<String, String> request) {
        Instant endTime = Instant.now().plus(this.underlyingFactory.getOperationTimeout());
        CompletableFuture<Map<String, Object>> rawdataFuture = new CompletableFuture<Map<String, Object>>();
        
        ManagementRetry retrier = new ManagementRetry(rawdataFuture, endTime, this.underlyingFactory, request);
        Timer.schedule(retrier, Duration.ZERO, TimerType.OneTimeRun);
        
        return rawdataFuture;
    }
    
    private class ManagementRetry implements Runnable {
    	private final CompletableFuture<Map<String, Object>> finalFuture;
    	private final Instant endTime;
    	private final MessagingFactory mf;
    	private final Map<String, String> request;
    	
    	public ManagementRetry(CompletableFuture<Map<String, Object>> future, Instant endTime, MessagingFactory mf,
    			Map<String, String> request) {
    		this.finalFuture = future;
    		this.endTime = endTime;
    		this.mf = mf;
    		this.request = request;
    	}
    	
		@Override
		public void run() {
			CompletableFuture<Map<String, Object>> intermediateFuture = this.mf.getManagementChannel().request(this.mf.getReactorScheduler(), request);
			intermediateFuture.whenComplete(new BiConsumer<Map<String, Object>, Throwable>() {
				@Override
				public void accept(Map<String, Object> result, Throwable error) {
					if ((result != null) && (error == null)) {
						// Success!
						ManagementRetry.this.finalFuture.complete(result);
					}
					else {
						Duration remainingTime = Duration.between(Instant.now(), ManagementRetry.this.endTime);
						Exception lastException = null;
						Throwable completeWith = error;
						if (error == null) {
							// Timeout, so fake up an exception to keep getNextRetryInternal happy.
							// It has to be a ServiceBusException that is set to retryable or getNextRetryInterval will halt the retries.
							lastException = new ServiceBusException(true, "timed out");
							completeWith = null;
						}
						else if (error instanceof Exception) {
							if ((error instanceof ExecutionException) && (error.getCause() != null) && (error.getCause() instanceof Exception)) {
								lastException = (Exception)error.getCause();
								completeWith = error.getCause();
							}
							else {
								lastException = (Exception)error;
							}
						}
						else {
							lastException = new Exception("got a throwable: " + error.toString());
						}
						Duration waitTime = ManagementRetry.this.mf.getRetryPolicy().getNextRetryInterval(ManagementRetry.this.mf.getClientId(), lastException, remainingTime);
						if (waitTime == null) {
							// Do not retry again, give up and report error.
							if (completeWith == null) {
								ManagementRetry.this.finalFuture.complete(null);
							}
							else {
								ManagementRetry.this.finalFuture.completeExceptionally(completeWith);
							}
						}
						else {
							// The only thing needed here is to schedule a new attempt. Even if the RequestResponseChannel has croaked,
							// ManagementChannel uses FaultTolerantObject, so the underlying RequestResponseChannel will be recreated
							// the next time it is needed.
							ManagementRetry retrier = new ManagementRetry(ManagementRetry.this.finalFuture, ManagementRetry.this.endTime, 
									ManagementRetry.this.mf, ManagementRetry.this.request);
							Timer.schedule(retrier, waitTime, TimerType.OneTimeRun);
						}
					}
				}
			});
		}
    }
}<|MERGE_RESOLUTION|>--- conflicted
+++ resolved
@@ -14,33 +14,12 @@
 import java.util.HashMap;
 import java.util.Locale;
 import java.util.Map;
-import java.util.UUID;
 import java.util.concurrent.CompletableFuture;
 import java.util.concurrent.ExecutionException;
 import java.util.function.BiConsumer;
 import java.util.function.Consumer;
 import java.util.function.Function;
 
-<<<<<<< HEAD
-=======
-import com.microsoft.azure.servicebus.ClientConstants;
-import com.microsoft.azure.servicebus.ClientEntity;
-import com.microsoft.azure.servicebus.ConnectionStringBuilder;
-import com.microsoft.azure.servicebus.IllegalEntityException;
-import com.microsoft.azure.servicebus.IteratorUtil;
-import com.microsoft.azure.servicebus.ManagementChannel;
-import com.microsoft.azure.servicebus.MessageSender;
-import com.microsoft.azure.servicebus.MessagingFactory;
-import com.microsoft.azure.servicebus.RetryPolicy;
-import com.microsoft.azure.servicebus.PayloadSizeExceededException;
-import com.microsoft.azure.servicebus.ReceiverDisconnectedException;
-import com.microsoft.azure.servicebus.ServiceBusException;
-import com.microsoft.azure.servicebus.StringUtil;
-import com.microsoft.azure.servicebus.TimeoutException;
-import com.microsoft.azure.servicebus.Timer;
-import com.microsoft.azure.servicebus.TimerType;
-
->>>>>>> 81baa99d
 /**
  * Anchor class - all EventHub client operations STARTS here.
  *
@@ -1401,7 +1380,7 @@
 						if (error == null) {
 							// Timeout, so fake up an exception to keep getNextRetryInternal happy.
 							// It has to be a ServiceBusException that is set to retryable or getNextRetryInterval will halt the retries.
-							lastException = new ServiceBusException(true, "timed out");
+							lastException = new EventHubsException(true, "timed out");
 							completeWith = null;
 						}
 						else if (error instanceof Exception) {
