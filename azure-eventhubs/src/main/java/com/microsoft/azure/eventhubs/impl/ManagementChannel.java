/*
 * Copyright (c) Microsoft. All rights reserved.
 * Licensed under the MIT license. See LICENSE file in the project root for full license information.
 */
package com.microsoft.azure.eventhubs.impl;

import org.apache.qpid.proton.Proton;
import org.apache.qpid.proton.amqp.messaging.AmqpValue;
import org.apache.qpid.proton.amqp.messaging.ApplicationProperties;
import org.apache.qpid.proton.message.Message;

<<<<<<< HEAD
import java.util.Map;
import java.util.concurrent.CompletableFuture;

=======
import java.io.IOException;
import java.util.Map;
import java.util.concurrent.CompletableFuture;

import com.microsoft.azure.eventhubs.OperationCancelledException;
import com.microsoft.azure.eventhubs.TimeoutException;

>>>>>>> 94fe7fa2
final class ManagementChannel {

    final FaultTolerantObject<RequestResponseChannel> innerChannel;
    final SessionProvider sessionProvider;
    final AmqpConnection connectionEventDispatcher;

    public ManagementChannel(final SessionProvider sessionProvider, final AmqpConnection connection) {
        this.sessionProvider = sessionProvider;
        this.connectionEventDispatcher = connection;

        final RequestResponseCloser closer = new RequestResponseCloser();
        this.innerChannel = new FaultTolerantObject<>(
<<<<<<< HEAD
                new RequestResponseOpener(sessionProvider, "mgmt-session", "mgmt", ClientConstants.MANAGEMENT_ADDRESS, connection),
=======
                new RequestResponseOpener(
                        sessionProvider,
                        "mgmt-session",
                        "mgmt",
                        ClientConstants.MANAGEMENT_ADDRESS,
                        connection),
>>>>>>> 94fe7fa2
                closer);
        closer.setInnerChannel(this.innerChannel);
    }

<<<<<<< HEAD
    public CompletableFuture<Map<String, Object>> request(final ReactorDispatcher dispatcher, final Map<String, Object> request) {
        final Message requestMessage = Proton.message();
        final ApplicationProperties applicationProperties = new ApplicationProperties(request);
        requestMessage.setApplicationProperties(applicationProperties);
        // no body required

        CompletableFuture<Map<String, Object>> resultFuture = new CompletableFuture<Map<String, Object>>();

        this.innerChannel.runOnOpenedObject(dispatcher,
                new OperationResult<RequestResponseChannel, Exception>() {
                    @Override
                    public void onComplete(final RequestResponseChannel result) {
                        result.request(requestMessage,
                                new OperationResult<Message, Exception>() {
                                    @Override
                                    public void onComplete(final Message response) {
                                        final int statusCode = (int) response.getApplicationProperties().getValue().get(ClientConstants.PUT_TOKEN_STATUS_CODE);
                                        final String statusDescription = (String) response.getApplicationProperties().getValue().get(ClientConstants.PUT_TOKEN_STATUS_DESCRIPTION);

                                        if (statusCode == AmqpResponseCode.ACCEPTED.getValue() || statusCode == AmqpResponseCode.OK.getValue()) {
                                            if (response.getBody() != null) {
                                                resultFuture.complete((Map<String, Object>) ((AmqpValue) response.getBody()).getValue());
                                            }
                                        } else {
                                            this.onError(ExceptionUtil.amqpResponseCodeToException(statusCode, statusDescription));
                                        }
                                    }

                                    @Override
                                    public void onError(final Exception error) {
                                        resultFuture.completeExceptionally(error);
                                    }
                                });
                    }

                    @Override
                    public void onError(Exception error) {
                        resultFuture.completeExceptionally(error);
                    }
                });
=======
    public CompletableFuture<Map<String, Object>> request(
            final ReactorDispatcher dispatcher,
            final Map<String, Object> request,
            final long timeoutInMillis) {
        // no body required
        final Message requestMessage = Proton.message();
        final ApplicationProperties applicationProperties = new ApplicationProperties(request);
        requestMessage.setApplicationProperties(applicationProperties);
        final CompletableFuture<Map<String, Object>> resultFuture = new CompletableFuture<Map<String, Object>>();
        try {
            // schedule client-timeout on the request
            dispatcher.invoke((int) timeoutInMillis,
                    new DispatchHandler() {
                        @Override
                        public void onEvent() {
                            final RequestResponseChannel channel = innerChannel.unsafeGetIfOpened();
                            final String errorMessage;
                            if (channel != null && channel.getState() == IOObject.IOObjectState.OPENED) {
                                final String remoteContainerId = channel.getSendLink().getSession().getConnection().getRemoteContainer();
                                errorMessage = String.format("Management request timed out (%sms), after not receiving response from service. TrackingId: %s",
                                        timeoutInMillis, StringUtil.isNullOrEmpty(remoteContainerId) ? "n/a" : remoteContainerId);
                            } else {
                                errorMessage = "Management request timed out on the client - enable info level tracing to diagnose.";
                            }

                            resultFuture.completeExceptionally(new TimeoutException(errorMessage));
                        }
                    });
        } catch (final IOException ioException) {
            resultFuture.completeExceptionally(
                    new OperationCancelledException(
                            "Sending request failed while dispatching to Reactor, see cause for more details.",
                            ioException));

            return resultFuture;
        }

        // if there isn't even 5 millis left - request will not make the round-trip
        // to the event hubs service. so don't schedule the request - let it timeout
        if (timeoutInMillis > ClientConstants.MGMT_CHANNEL_MIN_RETRY_IN_MILLIS) {
            this.innerChannel.runOnOpenedObject(dispatcher,
                    new OperationResult<RequestResponseChannel, Exception>() {
                        @Override
                        public void onComplete(final RequestResponseChannel result) {
                            result.request(requestMessage,
                                    new OperationResult<Message, Exception>() {
                                        @Override
                                        public void onComplete(final Message response) {
                                            final int statusCode = (int) response.getApplicationProperties().getValue()
                                                    .get(ClientConstants.PUT_TOKEN_STATUS_CODE);
                                            final String statusDescription = (String) response.getApplicationProperties().getValue()
                                                    .get(ClientConstants.PUT_TOKEN_STATUS_DESCRIPTION);

                                            if (statusCode == AmqpResponseCode.ACCEPTED.getValue()
                                                    || statusCode == AmqpResponseCode.OK.getValue()) {
                                                if (response.getBody() != null) {
                                                    resultFuture.complete((Map<String, Object>) ((AmqpValue) response.getBody()).getValue());
                                                }
                                            } else {
                                                this.onError(ExceptionUtil.amqpResponseCodeToException(statusCode, statusDescription));
                                            }
                                        }

                                        @Override
                                        public void onError(final Exception error) {
                                            resultFuture.completeExceptionally(error);
                                        }
                                    });
                        }

                        @Override
                        public void onError(Exception error) {
                            resultFuture.completeExceptionally(error);
                        }
                    });
        }
>>>>>>> 94fe7fa2

        return resultFuture;
    }

    public void close(final ReactorDispatcher reactorDispatcher, final OperationResult<Void, Exception> closeCallback) {
        this.innerChannel.close(reactorDispatcher, closeCallback);
    }
}<|MERGE_RESOLUTION|>--- conflicted
+++ resolved
@@ -9,11 +9,6 @@
 import org.apache.qpid.proton.amqp.messaging.ApplicationProperties;
 import org.apache.qpid.proton.message.Message;
 
-<<<<<<< HEAD
-import java.util.Map;
-import java.util.concurrent.CompletableFuture;
-
-=======
 import java.io.IOException;
 import java.util.Map;
 import java.util.concurrent.CompletableFuture;
@@ -21,7 +16,6 @@
 import com.microsoft.azure.eventhubs.OperationCancelledException;
 import com.microsoft.azure.eventhubs.TimeoutException;
 
->>>>>>> 94fe7fa2
 final class ManagementChannel {
 
     final FaultTolerantObject<RequestResponseChannel> innerChannel;
@@ -34,62 +28,16 @@
 
         final RequestResponseCloser closer = new RequestResponseCloser();
         this.innerChannel = new FaultTolerantObject<>(
-<<<<<<< HEAD
-                new RequestResponseOpener(sessionProvider, "mgmt-session", "mgmt", ClientConstants.MANAGEMENT_ADDRESS, connection),
-=======
                 new RequestResponseOpener(
                         sessionProvider,
                         "mgmt-session",
                         "mgmt",
                         ClientConstants.MANAGEMENT_ADDRESS,
                         connection),
->>>>>>> 94fe7fa2
                 closer);
         closer.setInnerChannel(this.innerChannel);
     }
 
-<<<<<<< HEAD
-    public CompletableFuture<Map<String, Object>> request(final ReactorDispatcher dispatcher, final Map<String, Object> request) {
-        final Message requestMessage = Proton.message();
-        final ApplicationProperties applicationProperties = new ApplicationProperties(request);
-        requestMessage.setApplicationProperties(applicationProperties);
-        // no body required
-
-        CompletableFuture<Map<String, Object>> resultFuture = new CompletableFuture<Map<String, Object>>();
-
-        this.innerChannel.runOnOpenedObject(dispatcher,
-                new OperationResult<RequestResponseChannel, Exception>() {
-                    @Override
-                    public void onComplete(final RequestResponseChannel result) {
-                        result.request(requestMessage,
-                                new OperationResult<Message, Exception>() {
-                                    @Override
-                                    public void onComplete(final Message response) {
-                                        final int statusCode = (int) response.getApplicationProperties().getValue().get(ClientConstants.PUT_TOKEN_STATUS_CODE);
-                                        final String statusDescription = (String) response.getApplicationProperties().getValue().get(ClientConstants.PUT_TOKEN_STATUS_DESCRIPTION);
-
-                                        if (statusCode == AmqpResponseCode.ACCEPTED.getValue() || statusCode == AmqpResponseCode.OK.getValue()) {
-                                            if (response.getBody() != null) {
-                                                resultFuture.complete((Map<String, Object>) ((AmqpValue) response.getBody()).getValue());
-                                            }
-                                        } else {
-                                            this.onError(ExceptionUtil.amqpResponseCodeToException(statusCode, statusDescription));
-                                        }
-                                    }
-
-                                    @Override
-                                    public void onError(final Exception error) {
-                                        resultFuture.completeExceptionally(error);
-                                    }
-                                });
-                    }
-
-                    @Override
-                    public void onError(Exception error) {
-                        resultFuture.completeExceptionally(error);
-                    }
-                });
-=======
     public CompletableFuture<Map<String, Object>> request(
             final ReactorDispatcher dispatcher,
             final Map<String, Object> request,
@@ -166,7 +114,6 @@
                         }
                     });
         }
->>>>>>> 94fe7fa2
 
         return resultFuture;
     }
