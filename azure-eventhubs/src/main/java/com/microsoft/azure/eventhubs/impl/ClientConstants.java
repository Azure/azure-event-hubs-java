/*
 * Copyright (c) Microsoft. All rights reserved.
 * Licensed under the MIT license. See LICENSE file in the project root for full license information.
 */
package com.microsoft.azure.eventhubs.impl;

import org.apache.qpid.proton.amqp.Symbol;

import java.time.Duration;

public final class ClientConstants {
    public final static int AMQPS_PORT = 5671;
    public final static int MAX_PARTITION_KEY_LENGTH = 128;
    public final static Symbol SERVER_BUSY_ERROR = Symbol.getSymbol(AmqpConstants.VENDOR + ":server-busy");
    public final static Symbol ARGUMENT_ERROR = Symbol.getSymbol(AmqpConstants.VENDOR + ":argument-error");
    public final static Symbol ARGUMENT_OUT_OF_RANGE_ERROR = Symbol.getSymbol(AmqpConstants.VENDOR + ":argument-out-of-range");
    public final static Symbol ENTITY_DISABLED_ERROR = Symbol.getSymbol(AmqpConstants.VENDOR + ":entity-disabled");
    public final static Symbol PARTITION_NOT_OWNED_ERROR = Symbol.getSymbol(AmqpConstants.VENDOR + ":partition-not-owned");
    public final static Symbol STORE_LOCK_LOST_ERROR = Symbol.getSymbol(AmqpConstants.VENDOR + ":store-lock-lost");
    public final static Symbol PUBLISHER_REVOKED_ERROR = Symbol.getSymbol(AmqpConstants.VENDOR + ":publisher-revoked");
    public final static Symbol TIMEOUT_ERROR = Symbol.getSymbol(AmqpConstants.VENDOR + ":timeout");
    public final static Symbol TRACKING_ID_PROPERTY = Symbol.getSymbol(AmqpConstants.VENDOR + ":tracking-id");
    public static final int MAX_MESSAGE_LENGTH_BYTES = 256 * 1024;
    public static final int MAX_FRAME_SIZE_BYTES = 64 * 1024;
    public static final int MAX_EVENTHUB_AMQP_HEADER_SIZE_BYTES = 512;
    public final static Duration TIMER_TOLERANCE = Duration.ofSeconds(1);
    public final static Duration DEFAULT_RETRY_MIN_BACKOFF = Duration.ofSeconds(0);
    public final static Duration DEFAULT_RETRY_MAX_BACKOFF = Duration.ofSeconds(30);
    public final static Duration TOKEN_REFRESH_INTERVAL = Duration.ofMinutes(10); // renew every 10 mins, which expires 20 mins
    public final static Duration TOKEN_VALIDITY = Duration.ofMinutes(20);
    public final static int DEFAULT_MAX_RETRY_COUNT = 10;
    public final static boolean DEFAULT_IS_TRANSIENT = true;
    public final static int SESSION_OPEN_TIMEOUT_IN_MS = 15000;
    public final static int REACTOR_IO_POLL_TIMEOUT = 20;
    public final static int SERVER_BUSY_BASE_SLEEP_TIME_IN_SECS = 4;
<<<<<<< HEAD
=======
    public final static int MGMT_CHANNEL_MIN_RETRY_IN_MILLIS = 5;
>>>>>>> 94fe7fa2
    public final static String NO_RETRY = "NoRetry";
    public final static String DEFAULT_RETRY = "Default";
    public final static String PRODUCT_NAME = "MSJavaClient";
    public final static String CURRENT_JAVACLIENT_VERSION = "1.0.1";
    public static final String PLATFORM_INFO = getPlatformInfo();
    public static final String FRAMEWORK_INFO = getFrameworkInfo();
    public static final String CBS_ADDRESS = "$cbs";
    public static final String PUT_TOKEN_OPERATION = "operation";
    public static final String PUT_TOKEN_OPERATION_VALUE = "put-token";
    public static final String PUT_TOKEN_TYPE = "type";
    public static final String SAS_TOKEN_TYPE = "servicebus.windows.net:sastoken";
    public static final String PUT_TOKEN_AUDIENCE = "name";
    public static final String PUT_TOKEN_EXPIRY = "expiration";
    public static final String PUT_TOKEN_STATUS_CODE = "status-code";
    public static final String PUT_TOKEN_STATUS_DESCRIPTION = "status-description";
    public static final String MANAGEMENT_ADDRESS = "$management";
    public static final String MANAGEMENT_EVENTHUB_ENTITY_TYPE = AmqpConstants.VENDOR + ":eventhub";
    public static final String MANAGEMENT_PARTITION_ENTITY_TYPE = AmqpConstants.VENDOR + ":partition";
    public static final String MANAGEMENT_OPERATION_KEY = "operation";
    public static final String READ_OPERATION_VALUE = "READ";
    public static final String MANAGEMENT_ENTITY_TYPE_KEY = "type";
    public static final String MANAGEMENT_ENTITY_NAME_KEY = "name";
    public static final String MANAGEMENT_PARTITION_NAME_KEY = "partition";
    public static final String MANAGEMENT_SECURITY_TOKEN_KEY = "security_token";
    public static final String MANAGEMENT_RESULT_PARTITION_IDS = "partition_ids";
    public static final String MANAGEMENT_RESULT_PARTITION_COUNT = "partition_count";
    public static final String MANAGEMENT_RESULT_CREATED_AT = "created_at";
    public static final String MANAGEMENT_RESULT_BEGIN_SEQUENCE_NUMBER = "begin_sequence_number";
    public static final String MANAGEMENT_RESULT_LAST_ENQUEUED_SEQUENCE_NUMBER = "last_enqueued_sequence_number";
    public static final String MANAGEMENT_RESULT_LAST_ENQUEUED_OFFSET = "last_enqueued_offset";
    public static final String MANAGEMENT_RESULT_LAST_ENQUEUED_TIME_UTC = "last_enqueued_time_utc";
    public static final String MANAGEMENT_STATUS_CODE_KEY = "status-code";
    public static final String MANAGEMENT_STATUS_DESCRIPTION_KEY = "status-description";
    public static final String MANAGEMENT_RESPONSE_ERROR_CONDITION = "error-condition";
    public static final Symbol LAST_ENQUEUED_SEQUENCE_NUMBER = Symbol.valueOf(MANAGEMENT_RESULT_LAST_ENQUEUED_SEQUENCE_NUMBER);
    public static final Symbol LAST_ENQUEUED_OFFSET = Symbol.valueOf(MANAGEMENT_RESULT_LAST_ENQUEUED_OFFSET);
    public static final Symbol LAST_ENQUEUED_TIME_UTC = Symbol.valueOf(MANAGEMENT_RESULT_LAST_ENQUEUED_TIME_UTC);
    public static final String AMQP_PUT_TOKEN_FAILED_ERROR = "Put token failed. status-code: %s, status-description: %s";
    public static final String TOKEN_AUDIENCE_FORMAT = "amqp://%s/%s";
    public static final int MAX_RECEIVER_NAME_LENGTH = 64;
    /**
     * This is a constant defined to represent the start of a partition stream in EventHub.
     */
    public static final String START_OF_STREAM = "-1";
    /**
     * This is a constant defined to represent the current end of a partition stream in EventHub.
     * This can be used as an offset argument in receiver creation to start receiving from the latest
     * event, instead of a specific offset or point in time.
     */
    static final String END_OF_STREAM = "@latest";

    private ClientConstants() {
    }

    private static String getPlatformInfo() {
        final StringBuilder platformInfo = new StringBuilder();
        platformInfo.append("arch:");
        platformInfo.append(System.getProperty("os.arch"));
        platformInfo.append(";os:");
        platformInfo.append(System.getProperty("os.name"));
        platformInfo.append(";os version:");
        platformInfo.append(System.getProperty("os.version"));

        return platformInfo.toString();
    }

    private static String getFrameworkInfo() {
        final Package javaRuntimeClassPkg = Runtime.class.getPackage();
        final StringBuilder frameworkInfo = new StringBuilder();
        frameworkInfo.append("jre:");
        frameworkInfo.append(javaRuntimeClassPkg.getImplementationVersion());
        frameworkInfo.append(";vendor:");
        frameworkInfo.append(javaRuntimeClassPkg.getImplementationVendor());
        frameworkInfo.append(";jvm");
        frameworkInfo.append(System.getProperty("java.vm.version"));

        return frameworkInfo.toString();
    }
}<|MERGE_RESOLUTION|>--- conflicted
+++ resolved
@@ -33,10 +33,7 @@
     public final static int SESSION_OPEN_TIMEOUT_IN_MS = 15000;
     public final static int REACTOR_IO_POLL_TIMEOUT = 20;
     public final static int SERVER_BUSY_BASE_SLEEP_TIME_IN_SECS = 4;
-<<<<<<< HEAD
-=======
     public final static int MGMT_CHANNEL_MIN_RETRY_IN_MILLIS = 5;
->>>>>>> 94fe7fa2
     public final static String NO_RETRY = "NoRetry";
     public final static String DEFAULT_RETRY = "Default";
     public final static String PRODUCT_NAME = "MSJavaClient";
