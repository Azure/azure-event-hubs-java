/*
 * Copyright (c) Microsoft. All rights reserved.
 * Licensed under the MIT license. See LICENSE file in the project root for full license information.
 */
package com.microsoft.azure.eventhubs;

import java.time.Instant;

/**
 * Represents the temporal end of stream information of an EventHubs Partition.
 */
public final class ReceiverRuntimeInformation {

    private final String partitionId;

    private long lastSequenceNumber;
    private Instant lastEnqueuedTime;
    private String lastEnqueuedOffset;
    private Instant retrievalTime;

    public ReceiverRuntimeInformation(final String partitionId) {

        this.partitionId = partitionId;
    }

    /**
     * The Event Hubs partition id to which this information belongs to
     * @return the partition identifier
     */
    public String getPartitionId() {

        return this.partitionId;
    }

<<<<<<< HEAD
    public long getLastEnqueuedSequenceNumber() {
=======
    /**
     * The last enqueued {@link EventData}'s sequence number on this EventHubs Partition
     * @return last enqueued sequence number
     */
    public long getLastSequenceNumber() {
>>>>>>> 418d8fc0

        return this.lastSequenceNumber;
    }

    /**
     * The last enqueued {@link EventData}'s enqueue time stamp on this EventHubs Partition
     * @return last enqueued time
     */
    public Instant getLastEnqueuedTime() {

        return this.lastEnqueuedTime;
    }

    /**
     * The last enqueued {@link EventData}'s offset on this EventHubs Partition
     * @return offset
     */
    public String getLastEnqueuedOffset() {

        return this.lastEnqueuedOffset;
    }

    /**
     * The value indicating when this information was retrieved from the Event Hubs service
     * @return retrieval time
     */
    public Instant getRetrievalTime() {

        return this.retrievalTime;
    }

    public void setRuntimeInformation(final long sequenceNumber, final Instant enqueuedTime, final String offset) {

        this.lastSequenceNumber = sequenceNumber;
        this.lastEnqueuedTime = enqueuedTime;
        this.lastEnqueuedOffset = offset;

        this.retrievalTime = Instant.now();
    }
}<|MERGE_RESOLUTION|>--- conflicted
+++ resolved
@@ -32,15 +32,11 @@
         return this.partitionId;
     }
 
-<<<<<<< HEAD
-    public long getLastEnqueuedSequenceNumber() {
-=======
     /**
      * The last enqueued {@link EventData}'s sequence number on this EventHubs Partition
      * @return last enqueued sequence number
      */
-    public long getLastSequenceNumber() {
->>>>>>> 418d8fc0
+    public long getLastEnqueuedSequenceNumber() {
 
         return this.lastSequenceNumber;
     }
