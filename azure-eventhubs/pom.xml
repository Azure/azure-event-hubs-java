<project xmlns:xsi="http://www.w3.org/2001/XMLSchema-instance" xmlns="http://maven.apache.org/POM/4.0.0"
         xsi:schemaLocation="http://maven.apache.org/POM/4.0.0 http://maven.apache.org/xsd/maven-4.0.0.xsd">

    <parent>
        <groupId>com.microsoft.azure</groupId>
        <artifactId>azure-eventhubs-clients</artifactId>
<<<<<<< HEAD
        <version>1.0.1</version>
=======
        <version>1.0.2-SNAPSHOT</version>
>>>>>>> 94fe7fa2
    </parent>

    <modelVersion>4.0.0</modelVersion>

    <artifactId>azure-eventhubs</artifactId>
    <name>azure-eventhubs</name>

    <scm>
        <url>scm:git:https://github.com/Azure/azure-event-hubs-java</url>
    </scm>

    <description>libraries and extensions built on Microsoft Azure Event Hubs</description>
</project><|MERGE_RESOLUTION|>--- conflicted
+++ resolved
@@ -4,11 +4,7 @@
     <parent>
         <groupId>com.microsoft.azure</groupId>
         <artifactId>azure-eventhubs-clients</artifactId>
-<<<<<<< HEAD
-        <version>1.0.1</version>
-=======
         <version>1.0.2-SNAPSHOT</version>
->>>>>>> 94fe7fa2
     </parent>
 
     <modelVersion>4.0.0</modelVersion>
